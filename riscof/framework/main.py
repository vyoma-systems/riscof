--- conflicted
+++ resolved
@@ -16,8 +16,6 @@
 
 logger = logging.getLogger(__name__)
 
-<<<<<<< HEAD
-=======
 def filter_coverage(cgf_file,ispec,pspec,results):
     cgf = utils.load_yaml(cgf_file)
     spec = {**ispec,**pspec}
@@ -146,7 +144,6 @@
 
     return results, for_html, test_stats, coverpoints
 
->>>>>>> 087ff972
 def run(dut, base, dut_isa_spec, dut_platform_spec):
     '''
         Entry point for the framework module. This function initializes and sets up the required
