YAML Specifications
-------------------

This section provides details of the ISA and Platform spec YAML files that need to be provided by the user.

WARL field Restriction Proposal
^^^^^^^^^^^^^^^^^^^^^^^^^^^^^^^

Since the RISC-V privilege spec indicates several CSRs and sub-fields of CSRs to be WARL (Write-Any-Read-Legal), it is now necessary to provide a scheme of WARL functions which can be used to precisely define the functionality of any such WARL field/register.

The following proposal for WARL functions was made by **Allen Baum (: esperanto)** and has been adopted in this framework.

1. **Range** (*range-warl-func*)

<<<<<<< HEAD
  * represented as a list of 2 or 1 element list where each represents a set.
  * Legal values are defined as every value present in the union of disjoint sets represented in the list. 
  * Each set is represented as (lower,upper) i.e any value>=lower and value<=upper belongs to the set.
  * When an illegal value is written (*WriteVal*) to this field, the next valid value of the field can be deduced based on the following modes(*range-update-warl-func*):
      * UnChgd: The value remains unchanged
      * NextUp: ceiling(*WriteVal*) i.e. the next larger or the largest element of the list
      * NextDown: floor(*WriteVal*) i.e. the next smallest or the smallest element of the list
      * NearUp: celing(*WriteVal*) i.e. the closest element in the list, with the larger element being chosen in case of a tie.
      * NearDown: floor(*WriteVal*) i.e. the closes element in the list, with the smaller element being chosen in case of a tie
      * Largest: maximum of all legal values
      * Smallest: minimum of all legal values
=======
  * A list of distinct values which are considered as legal and any value not in the list is considered as illegal.
  * When an illegal value is written (*WriteVal*) to this field, the next valid value of the field can be deduced based on the following modes(*distinct-update-warl-func*):
      * Unchanged: The value remains unchanged
      * Nextup: ceiling(*WriteVal*) i.e. the next larger or the largest element of the list
      * Nextdown: floor(*WriteVal*) i.e. the next smalles or the smallest element of the list
      * Nearup: celing(*WriteVal*) i.e. the closest element in the list, with the larger element being chosen in case of a tie.
      * Neardown: floor(*WriteVal*) i.e. the closes element in the list, with the smaller element being chosen in case of a tie
      * Largest: maximum of all legal values
      * Smallest: minimum of all legal values

**Example**:

.. code-block:: python

  distinct:
    values: [0,55,658,1026]
    mode: "Unchanged"
    
2. **Range** (*range-warl-func*)

  * Legal values are defined as all values that lie within the set: *[base, bound]* inclusive
  * When an illegal value is written (*WriteVal*) to this field, the next valid value of the field can be deduced based on the following modes(*range-update-warl-func*):
      * Saturate: 

        .. code-block:: python 

          if ( WriteVal < base )
             return base; 
          else if( WriteVal > bound )
             return bound;
          else 
             return no-change


      * Unchanged

        .. code-block:: python
    
          if ( WriteVal < base || WriteVal > bound)
             return no-change

>>>>>>> 32bd5ee5
      * Addr: 
        .. code-block:: python
    
          if ( WriteVal < base || WriteVal > bound)
             return Flip-MSB of field

**Example**:

.. code-block:: python

  range:
    rangelist: [[256,300],[25],[30],[350,390]]
    mode: Addr
    

2. **Bitmask** (*bitmask-warl-func*)

  * This function is represented with 2 fields: the *mask* and the *default*
  * For the read only positions, the corresponding bits are cleared (=0) in the *mask* and the rest of the bits are set (=1).
  * In the *default* field the values for the read only bits are given ( = 0 or 1) and the rest of the bits are cleared (=0).

**Example**:

.. code-block:: python

  bitmask:
    mask: 0x214102D
    default: 0x100


.. _isa_yaml_spec:

ISA YAML Spec
^^^^^^^^^^^^^^^^^

This section describes each node of the ISA-YAML. For each node, we have identified the fields required
from the user and also the various constraints involved.

<<<<<<< HEAD
An elaborate example of the full-fledge ISA-YAML file can be found here: `ISA-YAML <https://gitlab.com/incoresemi/riscof/blob/master/Examples/eg_elaborate_isa.yaml>`_
=======
All fields accept values as integers or hexadecimals(can be used interchangeably) unless specified otherwise.

An elaborate example of the full-fledge ISA-YAML file can be found here: `ISA-YAML <https://gitlab.com/incoresemi/riscof/blob/master/Examples/template_isa.yaml>`_
>>>>>>> 32bd5ee5


.. autoyaml:: ../rips/schema-isa.yaml

.. _platform_yaml_spec:

Platform YAML Spec
^^^^^^^^^^^^^^^^^^^^^^

This section describes each node of the PLATFORM-YAML. For each node, we have identified the fields required
from the user and also the various constraints involved.

<<<<<<< HEAD
An eloborate example of the full-fledge PLATFORM-YAML file can be found here: `PLATFORM-YAML <https://gitlab.com/incoresemi/riscof/blob/master/Examples/eg_elaborate_platform.yaml>`_
=======
An eloborate example of the full-fledge PLATFORM-YAML file can be found here: `PLATFORM-YAML <https://gitlab.com/incoresemi/riscof/blob/master/Examples/template_platform.yaml>`_
>>>>>>> 32bd5ee5


.. autoyaml:: ../rips/schema-platform.yaml

.. _environment_yaml_spec:

Environment YAML Spec
^^^^^^^^^^^^^^^^^^^^^

The following variables are available and will be replaced before execution of command.
  * *${testDir}*-The absolute path to the test directory containing the generated files for the current test.
  * *${elf}*-The absolute path to the elf file generated after compilation.
  * *${isa}*-The absolute path to the ISA spec yaml for DUT.
  * *${platform}*-The absolute path to the Platform spec yaml for DUT.

This section describes each node of the ENVIRONMENT-YAML. 
An example of the ENV yaml for spike is available: `HERE <https://gitlab.com/incoresemi/riscof/blob/master/Examples/template_env.yaml>`_

.. autoyaml:: ../Examples/template_env.yaml


<|MERGE_RESOLUTION|>--- conflicted
+++ resolved
@@ -12,7 +12,6 @@
 
 1. **Range** (*range-warl-func*)
 
-<<<<<<< HEAD
   * represented as a list of 2 or 1 element list where each represents a set.
   * Legal values are defined as every value present in the union of disjoint sets represented in the list. 
   * Each set is represented as (lower,upper) i.e any value>=lower and value<=upper belongs to the set.
@@ -24,49 +23,6 @@
       * NearDown: floor(*WriteVal*) i.e. the closes element in the list, with the smaller element being chosen in case of a tie
       * Largest: maximum of all legal values
       * Smallest: minimum of all legal values
-=======
-  * A list of distinct values which are considered as legal and any value not in the list is considered as illegal.
-  * When an illegal value is written (*WriteVal*) to this field, the next valid value of the field can be deduced based on the following modes(*distinct-update-warl-func*):
-      * Unchanged: The value remains unchanged
-      * Nextup: ceiling(*WriteVal*) i.e. the next larger or the largest element of the list
-      * Nextdown: floor(*WriteVal*) i.e. the next smalles or the smallest element of the list
-      * Nearup: celing(*WriteVal*) i.e. the closest element in the list, with the larger element being chosen in case of a tie.
-      * Neardown: floor(*WriteVal*) i.e. the closes element in the list, with the smaller element being chosen in case of a tie
-      * Largest: maximum of all legal values
-      * Smallest: minimum of all legal values
-
-**Example**:
-
-.. code-block:: python
-
-  distinct:
-    values: [0,55,658,1026]
-    mode: "Unchanged"
-    
-2. **Range** (*range-warl-func*)
-
-  * Legal values are defined as all values that lie within the set: *[base, bound]* inclusive
-  * When an illegal value is written (*WriteVal*) to this field, the next valid value of the field can be deduced based on the following modes(*range-update-warl-func*):
-      * Saturate: 
-
-        .. code-block:: python 
-
-          if ( WriteVal < base )
-             return base; 
-          else if( WriteVal > bound )
-             return bound;
-          else 
-             return no-change
-
-
-      * Unchanged
-
-        .. code-block:: python
-    
-          if ( WriteVal < base || WriteVal > bound)
-             return no-change
-
->>>>>>> 32bd5ee5
       * Addr: 
         .. code-block:: python
     
@@ -105,13 +61,9 @@
 This section describes each node of the ISA-YAML. For each node, we have identified the fields required
 from the user and also the various constraints involved.
 
-<<<<<<< HEAD
-An elaborate example of the full-fledge ISA-YAML file can be found here: `ISA-YAML <https://gitlab.com/incoresemi/riscof/blob/master/Examples/eg_elaborate_isa.yaml>`_
-=======
 All fields accept values as integers or hexadecimals(can be used interchangeably) unless specified otherwise.
 
 An elaborate example of the full-fledge ISA-YAML file can be found here: `ISA-YAML <https://gitlab.com/incoresemi/riscof/blob/master/Examples/template_isa.yaml>`_
->>>>>>> 32bd5ee5
 
 
 .. autoyaml:: ../rips/schema-isa.yaml
@@ -124,11 +76,7 @@
 This section describes each node of the PLATFORM-YAML. For each node, we have identified the fields required
 from the user and also the various constraints involved.
 
-<<<<<<< HEAD
-An eloborate example of the full-fledge PLATFORM-YAML file can be found here: `PLATFORM-YAML <https://gitlab.com/incoresemi/riscof/blob/master/Examples/eg_elaborate_platform.yaml>`_
-=======
 An eloborate example of the full-fledge PLATFORM-YAML file can be found here: `PLATFORM-YAML <https://gitlab.com/incoresemi/riscof/blob/master/Examples/template_platform.yaml>`_
->>>>>>> 32bd5ee5
 
 
 .. autoyaml:: ../rips/schema-platform.yaml
