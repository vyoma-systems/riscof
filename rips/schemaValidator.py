--- conflicted
+++ resolved
@@ -9,13 +9,9 @@
         global extensions
         super(schemaValidator, self).__init__(*args, **kwargs)
 
-<<<<<<< HEAD
     '''Function to extract and store ISA specific information(such as xlen,user spec version and extensions present)
         and check whether the dependencies in ISA extensions are satisfied.'''
     def _check_with_capture_isa_specifics(self,field,value):
-=======
-    def _check_with_capture_isa_specifics(self, field, value):
->>>>>>> f432e74a
         global xlen
         global extensions
         extension_enc = list("00000000000000000000000000")
@@ -42,38 +38,18 @@
             if 'N' in value and not 'U' in value:
                 self._error(field, "N cannot exist without U.")
             if 'S' in value and not 'U' in value:
-<<<<<<< HEAD
                 self._error(field,"S cannot exist without U.")
             if 'Z' in value and not self.document['User_Spec_Version']>2.2:
                 self._error(field,"Z is not supported in the given version.")
-=======
-                self._error(field, "S cannot exist without U.")
->>>>>>> f432e74a
         else:
             self._error(field, "Neither of E or I extensions are present.")
         for x in "ACDEFGIJLMNPQSTUVXZ":
             if(x in ext):
-<<<<<<< HEAD
                 extension_enc[25-int(ord(x)- ord('A'))] = "1"
         extensions = int("".join(extension_enc),2)
 
     '''Function to check whether the given value is less than the maximum value that can be stored(2^xlen-1).'''
     def _check_with_max_length(self,field,value):
-=======
-                extension_enc[25-int(ord(x) - ord('A'))] = "1"
-        extensions = int("".join(extension_enc), 2)
-
-    def _check_with_mpp_check(self, field, value):
-        global extensions
-        if(0 in value) and extensions ^ int("0100000", 16) == 0:
-            self._error(
-                field, "0 not a valid entry as U extension is not supported.")
-        if(1 in value) and extensions ^ int("0040000", 16) == 0:
-            self._error(
-                field, "1 not a valid entry as S extension is not supported.")
-
-    def _check_with_max_length(self, field, value):
->>>>>>> f432e74a
         global xlen
         global extensions
         if value > (2**xlen)-1:
@@ -84,34 +60,21 @@
         global extensions
         if(len(value) > 0):
             if max(value) > xlen/32:
-<<<<<<< HEAD
                 self._error(field,"Max value allowed is greater than " + str(int(xlen/32)))
 
     '''Function to check whether the hart ids are valid and atleast one is 0.'''
     def _check_with_hart_check(self,field,value):
-=======
-                self._error(field, "Max value allowed is " + str(int(xlen/32)))
-
-    def _check_with_hart_check(self, field, value):
->>>>>>> f432e74a
         if max(value) > xlen/32:
             self._error(field, "Max width allowed is greater than xlen.")
         if 0 not in value:
-<<<<<<< HEAD
             self.error(field,"Atleast one hart must have id as 0.")
     
     '''Function to check whether the bitmask given for the Extensions field in misa is valid.'''
     def _check_with_ext_check(self,field,value):
-=======
-            self.error(field, "Atleast one hart must have id as 0.")
-
-    def _check_with_ext_check(self, field, value):
->>>>>>> f432e74a
         global xlen
         global extensions
         val = value['base'] ^ value['value'] ^ extensions
         if(val > 0):
-<<<<<<< HEAD
             self._error(field,"Extension Bitmask error.")
     
     '''Function to check whether the modes specified in MPP field in mstatus is supported'''
@@ -120,7 +83,4 @@
         if(0 in value) and extensions ^ int("0100000",16) == 0:
             self._error(field,"0 not a valid entry as U extension is not supported.")
         if(1 in value) and extensions ^ int("0040000",16) == 0:
-            self._error(field,"1 not a valid entry as S extension is not supported.")
-=======
-            self._error(field, "Extension Bitmask error.")
->>>>>>> f432e74a
+            self._error(field,"1 not a valid entry as S extension is not supported.")