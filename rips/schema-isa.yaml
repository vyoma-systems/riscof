
###
# **Description**: Takes input a string representing the ISA supported by the implementation. All extension names
# (other than Zext) should be mentioned in upper-case. Z extensions should begin with an upper-case
# 'Z' followed by lower-case extension name (without Camel casing)
#
# **Examples**: 
#
# .. code-block:: none
#
#   ISA: RV32IMA 
#   ISA: RV64IMAFDCZifencei
#
# **Constraints**: 
#   - Certain extensions are only valid in certain user-spec version. For, eg. Zifencei is available only in user-spec 2.3 and above.
#
# `------------------------------------------------------------------------------------------------------------------------------`
#
ISA: 
    type: string
    regex: '^RV(32|64|128)([ACDEFGIJLMNPQSTUVX]|Zifencei|Zicsr|Ztso|Zam)*'
    required: True
    check_with: capture_isa_specifics

### 
# **Description**: Version number of User/Non-priveleged ISA specification. Can be specified as a decimal value.
#
# **Examples**:
#
# .. code-block:: none
#
#   User_Spec_Version: 2.1
#   User_Spec_Version: 2.3
#
# **Constraints**:
#   - should be greater than or equal to 2.2
#
# `------------------------------------------------------------------------------------------------------------------------------`
#
User_Spec_Version:
    type: float
    min: 2.2 
    default: 2.2
    required: True

### 
# **Description**: Version number of Priveleged ISA specification. Can be specified as a decimal value.
#
# **Examples**:
#
# .. code-block:: none
#
#   Privilege_Spec_Version: 1.10
#   Privilege_Spec_Version: 1.11
#
# **Constraints**:
#   - should be greater than or equal to 1.10 
#
# `------------------------------------------------------------------------------------------------------------------------------`
#
Privilege_Spec_Version:
    type: float
    min: 1.10
    default: 1.10
    required: True

###
# **Description**: A boolean value indicating whether hardware support for misaligned instruction fetch exists.
# 
# **Examples**:
# 
# .. code-block:: none
# 
#    hw_ins_misaligned_support: True
#    hw_ins_misaligned_support: False
# 
# **Constraints**:
# - None
# 
# `------------------------------------------------------------------------------------------------------------------------------`
# 
hw_ins_misaligned_support:
    type: boolean
    default: False

###
# **Description**: A boolean value indicating whether hardware support for misaligned load/store requests exists.
# 
# **Examples**:
# 
# .. code-block:: none
# 
#    hw_data_misaligned_support: True
#    hw_data_misaligned_support: False
# 
# **Constraints**:
# - None
# 
# `------------------------------------------------------------------------------------------------------------------------------`
# 
hw_data_misaligned_support:
    type: boolean
    default: False


### 
# **Description**: Describes the fields of the *misa* CSR. A user needs to provide the following
# fields:
#
#   - implemented: A boolean value indicating if the *misa* has been implemented or not.
<<<<<<< HEAD
#   - MXL: needs to be described as *range-warl-func*
#       - range:
#           - rangelist: a list of 2 or 1 element lists which specify the lower and upper bounds of the range of values MXL field can take.(Allowed [1,2,3])
#           - mode : a string describing one of the *range-update-warl-func*.
=======
#   - MXL: needs to be described as *distinct-warl-func* providing a list of 2 bit legal values 
#       - distinct:
#           - values: a list of legal values that the MXL field can take.(Allowed [1,2,3])
#           - mode : a string describing one of the *distinct-update-warl-func*.
>>>>>>> 32bd5ee5
# 
#   - Extensions: is described as a *bitmask-warl-func* indicating the valid extensions.
#       - bitmask:
#           - mask  : a 26 bit wide value providing the *mask* field of the *bitmask-warl-func*.
#           - default : a 26 bit wide value providing the *default* field of the *bitmask-warl-func*.
# 
# **Examples**:
#
# .. code-block:: none
#
#     misa:
#      implemented: True
#      MXL:
<<<<<<< HEAD
#          range:
#              rangelist : [[1, 2]]
=======
#          distinct:
#              values : [1, 2]
>>>>>>> 32bd5ee5
#              mode  : 'Unchanged'
#      Extensions:
#          bitmask:
#              mask:   0x12D
#              default:  0x000
# 
# **Constraints**: 
#   - The maximum value specified in MXL should not be greater than the XLEN/32 specified in the ISA field.
#   - All extensions defined in the ISA field, cannot be inferred as read-only-0 values. 
#   - All extensions not defined in the ISA field should be inferred as read-only-0 values.
#   - The default and mask fields of Extensions should be only 26-bits wide.
#
# `------------------------------------------------------------------------------------------------------------------------------`
#
# 
#
misa:
    type: dict
    schema: 
        implemented:
            type: boolean
            default: False
        MXL:
            type: dict
            schema:
                range:
                    type: dict
                    schema:
                        rangelist:
                            type: list
                            schema:
                                type: list
                                schema:
                                    type: integer
                                    allowed: [1,2,3]
                            check_with: len_check
                        mode:
                            type: string
                            allowed: ["Unchanged","Nextup","Nextdown","Nearup","Neardown","Largest","Smallest"]
                            default: "Unchanged"
<<<<<<< HEAD
=======
            allowed: ['distinct']
>>>>>>> 32bd5ee5
        Extensions:
            type: dict
            schema:
                bitmask:
                    type: dict
                    schema:
                        mask:
                            type: integer
                            min: 0x00
                            max: 0x3FFFFFF
                            default: 0x00
                        default:
                            type: integer
                            min: 0x00
                            max: 0x3FFFFFF
                            default: 0x100
                    check_with: ext_check
            allowed: ['bitmask']
    default:
        implemented: False
### 
# **Description**: Stores the VendorId.
#       - implemented: A boolean field indicating that the register has been implemented.
#       - id: A XLEN bit wide value equal to the VendorId
# 
# **Examples**: 
# 
# .. code-block:: none
#
#   mvendorid:
#      implemented: True
#      id: 0x458
#
# **Constraints**: 
#       - This field should be only XLEN bits wide 
#
# `------------------------------------------------------------------------------------------------------------------------------`
#
mvendorid:
    type: dict
    schema: 
        implemented: 
            type: boolean
            default: False
        id:
            type: integer
            default: 0
            check_with: max_length
    default:
        implemented: False
### 
# **Description**: Stores the ArchitectureId.
#       - implemented: A boolean field indicating that the register has been implemented.
#       - id: A XLEN bit wide value equal to the ArchitectureId
# 
# **Examples**:
#
# .. code-block:: python
#
#   marchid:
#      implemented: True
#      id: 0x458
#
# **Constraints**: 
#       - This field should be only XLEN bits wide 
#
# `------------------------------------------------------------------------------------------------------------------------------`
#
marchid:
    type: dict
    schema: 
        implemented: 
            type: boolean
            default: False
        id:
            type: integer
            default: 0x00
            check_with: max_length
    default:
        implemented: False

### 
# **Description**: Stores the ImplementationId.
#       - implemented: A boolean field indicating that the register has been implemented.
#       - id: A XLEN bit wide value equal to the ImplementationId
# 
# **Examples**:
#
# .. code-block:: none
# 
#   mimpid:
#      implemented: True
#      id: 0x458
#
# **Constraints**:
#   - This field should be only XLEN bits wide 
#
#
# `------------------------------------------------------------------------------------------------------------------------------`
#
mimpid:
    type: dict
    schema: 
        implemented: 
            type: boolean
            default: False
        id:
            type: integer
            default: 0x00
            check_with: max_length
    default:
        implemented: False

### 
# **Description**: Specifies the Hart Ids in multi-core systems.
#       - implemented: A boolean field indicating that the register has been implemented.
#       - id: a list of integer values equal to the Hart Ids.
# 
# **Examples**:
#
# .. code-block:: none
# 
#   mhartids:
#      implemented: True
#      id: [0,125,458]
#
# **Constraints**: 
#       - Atleast one id must be equal to zero.
#       - The values field should be only XLEN bits wide.
#
# `------------------------------------------------------------------------------------------------------------------------------`
#
mhartids:
    type: dict
    schema: 
        implemented: 
            type: boolean
            default: False
        id:
            type: list
            default: [0]
            check_with: hart_check
    default:
        implemented: False

### 
# **Description**: Specifies the fields of the *mstatus* register.
#       - SD: 
#           - is_hardwired:  A boolean value indicating if platform has hardwired this field to 0.
#       - XS:
#           - is_hardwired:  A boolean value indicating if platform has hardwired this field to 0.
#       - FS: 
#           - range: (range-warl-func)
#               - rangelist: a list of 2 or 1 element lists which specify the lower and upper bounds of the disjoint set of values FS field can take.(Allowed [0,1,2,3])
#               - mode : A string describing one of the *range-update-warl-func*.
#       - MPP: 
#           - range: (range-warl-func)
#               - rangelist: a list of 2 or 1 element lists which specify the lower and upper bounds of the disjoint set of values MPP field can take.(Allowed [0,1,3])
#               - mode : A string describing one of the *range-update-warl-func*.
#       - SXL: This field doesnt exist in systems where XLEN = 32
#           - is_hardwired : A boolean value indicating if platform has hardwired this field to some other field.
#           - hardwired_field: A string field indicating to which field SXL is hardwired. (Allowed MXL)
#           - range: (range-warl-func) when not hardwired to MXL
#               - rangelist: a list of 2 or 1 element lists which specify the lower and upper bounds of the disjoint set of values SXL field can take.(Allowed [0,1,2,3])
#               - mode : A string describing one of the *range-update-warl-func*.
#       - UXL: This field doesnt exist in systems where XLEN = 32
#           - is_hardwired : A boolean value indicating if platform has hardwired this field to some other field.
#           - hardwired_field: A string field indicating to which field UXL is hardwired. (Allowed [MXL,SXL])
#           - range: (range-warl-func)
#               - rangelist: a list of 2 or 1 element lists which specify the lower and upper bounds of the disjoint set of values UXL field can take.(Allowed [0,1,2,3])
#               - mode : A string describing one of the *range-update-warl-func*.
# 
# **Examples**:
#
# .. code-block:: none
# 
#   mstatus:
#      SD:
#          is_hardwired: False
#      XS:
#          is_hardwired: False
#      FS:
<<<<<<< HEAD
#          range:
#              rangelist: [[0,3]]
#              mode: "Unchanged"
#      MPP:
#           range:
#              rangelist: [[0],[3]]
=======
#          distinct:
#              values: [0,1,2,3]
#              mode: "Unchanged"
#      MPP:
#           distinct:
#              values: [0,3]
>>>>>>> 32bd5ee5
#              mode: "Unchanged"
#      SXL:
#           is_hardwired: False
#           hardwired_field: "MXL"
#      UXL:
#           is_hardwired: False
#           hardwired_field: "MXL"
#
# **Constraints**:
#       - if XS is hardwired to 0 and FS is hardwired to 0, then SD should also be hardwired to 0
#       - if FS field is_hardwired is True, then the range field is ignored by the tests.
#       - No mode corresponding to a value in MPP must be unsupported (i.e. 1 cannot be present without the 'S' extension and '0' without the 'U' extension)
#       - No value in SXL or UXL must exceed XLEN/32.
#       - In 32 bit systems the SXL and UXL fields have no meaning and are ignored while testing.
#       - In systems other than RV32 for SXL and UXL 0 is allowed to be present only if the corresponding modes are not supported.
#       - In systems other than RV32 for SXL and UXL if 0 is present in the range list then no other entries are allowed.
#
# `------------------------------------------------------------------------------------------------------------------------------`
#
mstatus:
    type: dict
    schema:
        XS:
            type: dict
            schema:
                hardwired_val:
                    type: integer
                    default: 0
                    dependencies: ['is_hardwired']
                    readonly: True
                is_hardwired:
                    type: boolean
                    default: False
            default:
                is_hardwired: False
        FS:
            type: dict
            schema:
                range:
                    type: dict
                    schema:
                        rangelist:
                            type: list
                            schema:
                                type: list
                                schema:
                                    type: integer
                                    max: 3
                        mode:
                            type: string
<<<<<<< HEAD
                            allowed: ["Unchanged","Nextup","Nextdown","Nearup","Neardown","Largest","Smallest","Addr"]
=======
                            allowed: ["Unchanged","Nextup","Nextdown","Nearup","Neardown","Largest","Smallest"]
>>>>>>> 32bd5ee5
                            default: "Unchanged"
        MPP:
            type: dict
            schema:
                range:
                    type: dict
                    schema:
                        rangelist:
                            type: list
                            schema:
                                type: list
                                schema:
                                    type: integer
                                    allowed: [0,1,3]
                            check_with: mpp_check
                        mode:
                            type: string
<<<<<<< HEAD
                            allowed: ["Unchanged","Nextup","Nextdown","Nearup","Neardown","Largest","Smallest","Addr"]
=======
                            allowed: ["Unchanged","Nextup","Nextdown","Nearup","Neardown","Largest","Smallest"]
>>>>>>> 32bd5ee5
                            default: "Unchanged"
        SXL:
            type: dict
            schema:
                is_hardwired: 
                    type: boolean
                    default: False
                hardwired_field:
                    type: string
                    dependencies: ['is_hardwired']
                    allowed: ["MXL"]
                    default: "MXL"
                range:
                    type: dict
                    schema:
                        rangelist:
                            type: list
                            schema:
                                type: list
                                schema:
                                    type: integer
                                    max: 3
                            check_with: sxl_check
                        mode:
                            type: string
                            allowed: ["Unchanged","Nextup","Nextdown","Nearup","Neardown","Largest","Smallest","Addr"]
                            default: "Unchanged"
                implemented:
                    type: boolean
                    readonly: True
            default:
                is_hardwired: True
                hardwired_field: "MXL"
        UXL:
            type: dict
            schema:
                is_hardwired: 
                    type: boolean
                    default: False
                hardwired_field:
                    type: string
                    dependencies: ['is_hardwired']
                    default: "MXL"
                    allowed: ["MXL","SXL"]
                range:
                    type: dict
                    schema:
                        rangelist:
                            type: list
                            schema:
                                type: list
                                schema:
                                    type: integer
                                    max: 3
                            check_with: uxl_check
                        mode:
                            type: string
                            allowed: ["Unchanged","Nextup","Nextdown","Nearup","Neardown","Largest","Smallest","Addr"]
                            default: "Unchanged"
                implemented:
                    type: boolean
                    readonly: True
                    # default_setter: lamda doc: sset()
            default:
                is_hardwired: True
                hardwired_field: "MXL"
        SD:
            type: dict
            schema:
                is_hardwired:
                    type: boolean
                    default: True
                hardwired_val:
                    readonly: True
                    default: 0
                    type: integer
            default:
                is_hardwired: False
        TSR:
            type: dict
            schema:
                hardwired_val:
                    type: integer
                is_hardwired:
                    type: boolean
            readonly: True
        TW:
            type: dict
            schema:
                hardwired_val:
                    type: integer
                is_hardwired:
                    type: boolean
            readonly: True
        TVM:
            type: dict
            schema:
                hardwired_val:
                    type: integer
                is_hardwired:
                    type: boolean
            readonly: True
        MXR:
            type: dict
            schema:
                hardwired_val:
                    type: integer
                is_hardwired:
                    type: boolean
            readonly: True
        SUM:
            type: dict
            schema:
                hardwired_val:
                    type: integer
                is_hardwired:
                    type: boolean
            readonly: True
        SPP:
            type: dict
            schema:
                hardwired_val:
                    type: integer
                is_hardwired:
                    type: boolean
            readonly: True
        MPRV:
            type: dict
            schema:
                hardwired_val:
                    type: integer
                is_hardwired:
                    type: boolean
            readonly: True
        SPIE:
            type: dict
            schema:
                hardwired_val:
                    type: integer
                is_hardwired:
                    type: boolean
            readonly: True
        UPIE:
            type: dict
            schema:
                hardwired_val:
                    type: integer
                is_hardwired:
                    type: boolean
            readonly: True
        SIE:
            type: dict
            schema:
                hardwired_val:
                    type: integer
                is_hardwired:
                    type: boolean
            readonly: True
        UIE:
            type: dict
            schema:
                hardwired_val:
                    type: integer
                is_hardwired:
                    type: boolean
            readonly: True

### 
# **Description**: Specifies the fields of the *mtvec* register.
<<<<<<< HEAD
#       - BASE: needs to be described as *range-warl-func* providing two integers specifying the range of legal values.       
#           - range: (range-warl-func)
#               - rangelist: a list of 2 or 1 element lists which specify the lower and upper bounds of the disjoint set of values BASE field can take.
#               - mode : A string describing one of the *range-update-warl-func*.
#       - MODE: needs to be described as *range-warl-func*
#           - range: (range-warl-func)
#               - rangelist: a list of 2 or 1 element lists which specify the lower and upper bounds of the disjoint set of values MODE field can take.(Allowed [0,1])
#               - mode : A string describing one of the *range-update-warl-func*.
=======
#       - BASE: needs to be described as *distinct-warl-func* providing a list of legal values or as a *range-warl-func* providing two integers specifying the range of legal values.       
#           - range:
#               - base: An integer indicating the lowest legal value.
#               - bound: An integer indicating the highest legal value.(less than 2^XLEN-4)
#               - mode: A string describing one of the *range-update-warl-func*
#           - distinct:
#               - values: A list of legal values that the BASE field can take.(all less than 2^XLEN-4)
#               - mode : A string describing one of the *distinct-update-warl-func*.
#       - MODE: needs to be described as *distinct-warl-func* providing a list of legal values 
#           - distinct:
#               - values: A list of legal values that the MODE field can take.(Allowed [0,1])
#               - mode : A string describing one of the *distinct-update-warl-func*.
>>>>>>> 32bd5ee5
# 
# **Examples**:
#
# .. code-block:: none
# 
#   mtvec:
#      BASE:
<<<<<<< HEAD
#          range:
#              rangelist: [[1000]]
#              mode: 'Unchanged'
#      MODE:
#           range:
#              rangelist: [[0,1]]
=======
#          distinct:
#              values: [1000]
#              mode: 'Unchanged'
#      MODE:
#           distinct:
#              values: [0,1]
>>>>>>> 32bd5ee5
#              mode: "Unchanged"
#
# **Constraints**: 
#       - The maximum in the list of values specified for MODE cannot exceed 1.
#       - No value in the list of legal values can exceed 2^XLEN-4 for BASE.
#
# `------------------------------------------------------------------------------------------------------------------------------`
#
mtvec:
    type: dict
    schema:
        BASE:
            type: dict
            schema:
                range:
                    type: dict
                    schema: 
<<<<<<< HEAD
                        rangelist:
=======
                        base:
                            type: integer
                        bound:
                            type: integer
                        mode:
                            type: string
                            allowed: ['Saturate','Unchanged','Addr']
                            default: 'Unchanged'
                    check_with: mtveccheck
                distinct:
                    type: dict
                    excludes: ['range']
                    schema:
                        values:
>>>>>>> 32bd5ee5
                            type: list
                            schema:
                                type: list
                                schema:
                                    type: integer
                            check_with: mtveccheck
                        mode:
                            type: string
<<<<<<< HEAD
                            allowed: ["Unchanged","Nextup","Nextdown","Nearup","Neardown","Largest","Smallest","Addr"]
=======
                            allowed: ["Unchanged","Nextup","Nextdown","Nearup","Neardown","Largest","Smallest"]
>>>>>>> 32bd5ee5
                            default: "Unchanged"
        MODE:
            type: dict
            schema:
                range:
                    type: dict
                    schema:
                        rangelist:
                            type: list
                            schema:
                                type: list
                                schema:
                                    type: integer
                                    max: 2
                        mode:
                            type: string
<<<<<<< HEAD
                            allowed: ["Unchanged","Nextup","Nextdown","Nearup","Neardown","Largest","Smallest","Addr"]
                            default: "Unchanged"
=======
                            allowed: ["Unchanged","Nextup","Nextdown","Nearup","Neardown","Largest","Smallest"]
                            default: "Unchanged"
    default:
        BASE:
            range:
                base: 0x00
                bound: 0xFFFFFFFC
        MODE:
            distinct:
                values: [0]
>>>>>>> 32bd5ee5

### 
# **Description**: needs to be described as *bitmask-warl-func* indicating delegatable interrupts
#       - bitmask:
#           - mask  : a XLEN bit wide value providing the *mask* field of the *bitmask-warl-func*.
#           - default : a XLEN bit wide value providing the *default* field of the *bitmask-warl-func*.
# 
# **Examples**:
#
# .. code-block:: none
# 
#   mideleg:
#      bitmask:
#          mask: 0xFFFFFFFF
#          default: 0x00
#
# **Constraints**: 
#       - No bit can be hardwired to 1 i.e the any bit which is 0 in the mask cannot be 1 in the default.
#       - The mask and default cannot exceed the maximum value which can be represented by XLEN bits(2^XLEN-1).
#
# `------------------------------------------------------------------------------------------------------------------------------`
#
mideleg:
    type: dict
    schema:
        bitmask:
            type: dict
            schema:
                mask:
                    type: integer
                    default: 0x00
                    check_with: max_length
                default:
                    type: integer
                    default: 0x000
                    check_with: max_length
        implemented:
            type: boolean
            readonly: True    
    check_with: hardwirecheck
    default:
        bitmask:
            mask: 0xFFFFFFFF
            default: 0x00
### 
# **Description**: needs to be described as *bitmask-warl-func* indicating delegatable exceptions
#       - bitmask:
#           - mask  : a XLEN bit wide value providing the *mask* field of the *bitmask-warl-func*.
#           - default : a XLEN bit wide value providing the *default* field of the *bitmask-warl-func*.
# 
# **Examples**:
#
# .. code-block:: none
# 
#   medeleg:
#      bitmask:
#          mask: 0xFFFFF7FF
#          default: 0x00
#
# **Constraints**: 
#       - No bit can be hardwired to 1 i.e the any bit which is 0 in the mask cannot be 1 in the default.
#       - The mask and default cannot exceed the maximum value which can be represented by XLEN bits(2^XLEN-1).
#       - The 11th bit needs to be hardwired to 0 ie. 0 in position 11 in both mask and default.
#
# `------------------------------------------------------------------------------------------------------------------------------`
#
medeleg:
    type: dict
    schema:
        bitmask:
            type: dict
            schema:
                mask:
                    type: integer
                    default: 0x00
                    check_with: max_length
                default:
                    type: integer
                    default: 0x000
                    check_with: max_length
        implemented:
            type: boolean 
            readonly: True  
    check_with: medelegcheck
    default:
        bitmask:
            mask: 0xFFFFF7FF
            default: 0x00                    

### 
# **Description**: needs to be described as *bitmask-warl-func* indicating allowed interrupts.
#       - bitmask:
#           - mask  : a XLEN bit wide value providing the *mask* field of the *bitmask-warl-func*.
#           - default : a XLEN bit wide value providing the *default* field of the *bitmask-warl-func*.
# 
# **Examples**:
#
# .. code-block:: none
# 
#   mip:
#      bitmask:
#          mask: 0xFFFFFFFF
#          default: 0x00
#
# **Constraints**: 
#       - No bit can be hardwired to 1 i.e the any bit which is 0 in the mask cannot be 1 in the default.
#       - The mask and default cannot exceed the maximum default which can be represented by XLEN bits(2^XLEN-1).
#
# `------------------------------------------------------------------------------------------------------------------------------`
#
mip:
    type: dict
    schema:
        bitmask:
            type: dict
            schema:
                mask:
                    type: integer
                    default: 0xFFFFFFFF
                    check_with: max_length
                default:
                    type: integer
                    default: 0x000
                    check_with: max_length
        implemented:
            type: boolean
            default: True
            readonly: True
    check_with: hardwirecheck
    default:
        bitmask:
            mask: 0xFFFFFFFF

### 
# **Description**: needs to be described as *bitmask-warl-func* indicating allowed interrupts.
#       - bitmask:
#           - mask  : a XLEN bit wide value providing the *mask* field of the *bitmask-warl-func*.
#           - default : a XLEN bit wide value providing the *default* field of the *bitmask-warl-func*.
# 
# **Examples**:
#
# .. code-block:: none
# 
#   mie:
#      bitmask:
#          mask: 0xFFFFFFFF
#          default: 0x00
#
# **Constraints**: 
#       - No bit can be hardwired to 1 i.e the any bit which is 0 in the mask cannot be 1 in the default.
#       - The mask and default cannot exceed the maximum value which can be represented by XLEN bits(2^XLEN-1).
#
# `------------------------------------------------------------------------------------------------------------------------------`
#
mie:
    type: dict
    schema:
        bitmask:
            type: dict
            schema:
                mask:
                    type: integer
                    default: 0xFFFFFFFF
                    check_with: max_length
                default:
                    type: integer
                    default: 0x000
                    check_with: max_length
        implemented:
            type: boolean
            default: True
            readonly: True
    check_with: hardwirecheck
    default:
        bitmask:
            mask: 0xFFFFFFFF

### 
# **Description**: needs to be described as *bitmask-warl-func* or a *range-warl-func* indicating the range of 
#                  legal values allowed
#
#       - bitmask:
<<<<<<< HEAD
#           - mask  : a XLEN bit wide value in hexa-decimal providing the *mask* field of the *bitmask-warl-func*.
#           - default : a XLEN bit wide value in hexa-decimal providing the *default* field of the *bitmask-warl-func*.
#       - range: (range-warl-func)
#           - rangelist: a list of 2 or 1 element lists which specify the lower and upper bounds of the disjoint set of values mepc can take.
#           - mode : A string describing one of the *range-update-warl-func*.
=======
#           - mask  : a XLEN bit wide value providing the *mask* field of the *bitmask-warl-func*.
#           - default : a XLEN bit wide value providing the *default* field of the *bitmask-warl-func*.
#
#       - range:
#           - base: An integer indicating the lowest legal value.
#           - bound: An integer indicating the highest legal value.
#           - mode: A string describing one of the *range-update-warl-func*
>>>>>>> 32bd5ee5
# 
# **Examples**:
#
# .. code-block:: none
# 
#   mepc:
#      range:
#          rangelist: [[0xFFFFFFFF,0x80000]]
#          mode: "Unchanged"
#
# **Constraints**: 
#       - The mask and default cannot exceed the maximum value which can be represented by XLEN bits(2^XLEN-1) (in case of *bitmask-warl-func*).
#       - No legal value can exceed the maximum value which can be represented by XLEN bits(2^XLEN-1) (in case of *range-warl-func*).
#
# `------------------------------------------------------------------------------------------------------------------------------`
#
mepc:
    type: dict
    schema:
        bitmask:
            type: dict
            excludes: ['range']
            schema:
                mask:
                    type: integer
                    default: 0x00
                    check_with: max_length
                default:
                    type: integer
                    default: 0x000
                    check_with: max_length
        range:
            type: dict
            schema: 
                rangelist:
                    type: list
                    schema:
                        type: list
                        schema:
                            type: integer
                    check_with: rangecheck 
                mode:
                    type: string
<<<<<<< HEAD
                    allowed: ["Unchanged","Nextup","Nextdown","Nearup","Neardown","Largest","Smallest","Addr"]
                    default: "Unchanged"
=======
                    allowed: ['Saturate','Unchanged','Addr']
                    default: 'Unchanged'
            check_with: rangecheck
    default:
        range:
            base: 0x00
            bound: 0xFFFFFFFF
            mode: "Unchanged"
>>>>>>> 32bd5ee5


### 
# **Description**: needs to be described as *bitmask-warl-func* indicating supported counters.
#       - bitmask:
#           - mask  : a 32 bit wide value providing the *mask* field of the *bitmask-warl-func*.
#           - default : a 32 bit wide value providing the *default* field of the *bitmask-warl-func*.
# 
# **Examples**:
#
# .. code-block:: none
# 
#   mcountinhibit:
#      bitmask:
#          mask: 0xFFFFFFFF
#          default: 0x00
#
# **Constraints**: 
#       - The mask and default cannot exceed the maximum value which can be represented by XLEN bits(2^XLEN-1).
#
# `------------------------------------------------------------------------------------------------------------------------------`
#
mcountinhibit:
    type: dict
    schema:
        bitmask:
            type: dict
            schema:
                mask:
                    type: integer
                    max: 0xFFFFFFFF
                    default: 0x00
                default:
                    type: integer
                    max: 0xFFFFFFFF
                    default: 0x00
        implemented:
            type: boolean
            default: True
            readonly: True
    default:
        bitmask:
            mask: 0x00
            default: 0x00

### 
# **Description**: needs to be described as *bitmask-warl-func* indicating supported counters.
#       - bitmask:
#           - mask  : a 32 bit wide value providing the *mask* field of the *bitmask-warl-func*.
#           - default : a 32 bit wide value providing the *default* field of the *bitmask-warl-func*.
#       - is_hardwired: a boolean value indicating whether the register is hardwired or not.
#       - hardwired_val: an integer indicating to what value the register is hardwired to.
# 
# **Examples**:
#
# .. code-block:: none
# 
#   mcounteren:
#      bitmask:
#          mask: 0xFFFFFFFF
#          default: 0x00
#
# **Constraints**: 
#       - The mask and default cannot exceed the maximum value which can be represented by XLEN bits(2^XLEN-1).
#
# `------------------------------------------------------------------------------------------------------------------------------`
#
mcounteren:
    type: dict
    schema:
        bitmask:
            type: dict
            schema:
                mask:
                    type: integer
                    default: 0x00
                default:
                    type: integer
                    default: 0x00
        is_hardwired:
            type: boolean
            default: False
        hardwired_val:
            type: integer
            default: 0
        implemented:
            type: boolean
            default: True
            readonly: True
    default:
        is_hardwired: True
        hardwired_val: 0

### 
# **Description**: needs to be described as *range-warl-func* indicating allowed range for the register.
#       - is_hardwired: a string indicating whether the register is hardwired or not.
#
# Other counters (mhpmcounter4 - mhpmcounter31) are analogously defined.
# 
# **Examples**:
#
# .. code-block:: none
# 
#   mhpmcounter3:
#       is_hardwired: True
#       hardwired_val: 0
# 
# **Constraints**: 
#       - None
#
# `------------------------------------------------------------------------------------------------------------------------------`
#
<<<<<<< HEAD
mhpmcounter3: &id001
    type: dict
    schema:
=======
mhpmcounter3:
    type: dict
    schema:
        range:
            type: dict
            schema:
                base:
                    type: integer
                    default: 0x00
                    readonly: True
                bound:
                    type: integer
                    default: 0xFFFFFFFFFFFFFFFF
                    readonly: True
                mode:
                    type: string
                    allowed: ['Saturate','Unchanged','Addr']
                    default: 'Unchanged'
                    readonly: True
        is_hardwired:
            type: boolean
            default: False
        hardwired_val:
            type: integer
            default: 0
        implemented:
            type: boolean
            default: True
            readonly: True
    default:
        is_hardwired: False
        hardwired_val: 0

mhpmcounter4:
    type: dict
    schema:
        range:
            type: dict
            schema:
                base:
                    type: integer
                    default: 0x00
                    readonly: True
                bound:
                    type: integer
                    default: 0xFFFFFFFFFFFFFFFF
                    readonly: True
                mode:
                    type: string
                    allowed: ['Saturate','Unchanged','Addr']
                    default: 'Unchanged'
                    readonly: True
        is_hardwired:
            type: boolean
            default: False
        hardwired_val:
            type: integer
            default: 0
        implemented:
            type: boolean
            default: True
            readonly: True
    default:
        is_hardwired: False
        hardwired_val: 0

mhpmcounter5:
    type: dict
    schema:
        range:
            type: dict
            schema:
                base:
                    type: integer
                    default: 0x00
                    readonly: True
                bound:
                    type: integer
                    default: 0xFFFFFFFFFFFFFFFF
                    readonly: True
                mode:
                    type: string
                    allowed: ['Saturate','Unchanged','Addr']
                    default: 'Unchanged'
                    readonly: True
        is_hardwired:
            type: boolean
            default: False
        hardwired_val:
            type: integer
            default: 0
        implemented:
            type: boolean
            default: True
            readonly: True
    default:
        is_hardwired: False
        hardwired_val: 0

mhpmcounter6:
    type: dict
    schema:
        range:
            type: dict
            schema:
                base:
                    type: integer
                    default: 0x00
                    readonly: True
                bound:
                    type: integer
                    default: 0xFFFFFFFFFFFFFFFF
                    readonly: True
                mode:
                    type: string
                    allowed: ['Saturate','Unchanged','Addr']
                    default: 'Unchanged'
                    readonly: True
        is_hardwired:
            type: boolean
            default: False
        hardwired_val:
            type: integer
            default: 0
        implemented:
            type: boolean
            default: True
            readonly: True
    default:
        is_hardwired: False
        hardwired_val: 0

mhpmcounter7:
    type: dict
    schema:
        range:
            type: dict
            schema:
                base:
                    type: integer
                    default: 0x00
                    readonly: True
                bound:
                    type: integer
                    default: 0xFFFFFFFFFFFFFFFF
                    readonly: True
                mode:
                    type: string
                    allowed: ['Saturate','Unchanged','Addr']
                    default: 'Unchanged'
                    readonly: True
        is_hardwired:
            type: boolean
            default: False
        hardwired_val:
            type: integer
            default: 0
        implemented:
            type: boolean
            default: True
            readonly: True
    default:
        is_hardwired: False
        hardwired_val: 0

mhpmcounter8:
    type: dict
    schema:
        range:
            type: dict
            schema:
                base:
                    type: integer
                    default: 0x00
                    readonly: True
                bound:
                    type: integer
                    default: 0xFFFFFFFFFFFFFFFF
                    readonly: True
                mode:
                    type: string
                    allowed: ['Saturate','Unchanged','Addr']
                    default: 'Unchanged'
                    readonly: True
        is_hardwired:
            type: boolean
            default: False
        hardwired_val:
            type: integer
            default: 0
        implemented:
            type: boolean
            default: True
            readonly: True
    default:
        is_hardwired: False
        hardwired_val: 0

mhpmcounter9:
    type: dict
    schema:
        range:
            type: dict
            schema:
                base:
                    type: integer
                    default: 0x00
                    readonly: True
                bound:
                    type: integer
                    default: 0xFFFFFFFFFFFFFFFF
                    readonly: True
                mode:
                    type: string
                    allowed: ['Saturate','Unchanged','Addr']
                    default: 'Unchanged'
                    readonly: True
        is_hardwired:
            type: boolean
            default: False
        hardwired_val:
            type: integer
            default: 0
        implemented:
            type: boolean
            default: True
            readonly: True
    default:
        is_hardwired: False
        hardwired_val: 0

mhpmcounter10:
    type: dict
    schema:
        range:
            type: dict
            schema:
                base:
                    type: integer
                    default: 0x00
                    readonly: True
                bound:
                    type: integer
                    default: 0xFFFFFFFFFFFFFFFF
                    readonly: True
                mode:
                    type: string
                    allowed: ['Saturate','Unchanged','Addr']
                    default: 'Unchanged'
                    readonly: True
>>>>>>> 32bd5ee5
        is_hardwired:
            type: boolean
            default: False
        hardwired_val:
            type: integer
            default: 0
        implemented:
            type: boolean
            default: True
            readonly: True
    default:
        is_hardwired: False
        hardwired_val: 0
<<<<<<< HEAD
mhpmcounter4: *id001
mhpmcounter5: *id001
mhpmcounter6: *id001
mhpmcounter7: *id001
mhpmcounter8: *id001
mhpmcounter9: *id001
mhpmcounter10: *id001
mhpmcounter11: *id001
mhpmcounter12: *id001
mhpmcounter13: *id001
mhpmcounter14: *id001
mhpmcounter15: *id001
mhpmcounter16: *id001
mhpmcounter17: *id001
mhpmcounter18: *id001
mhpmcounter19: *id001
mhpmcounter20: *id001
mhpmcounter21: *id001
mhpmcounter22: *id001
mhpmcounter23: *id001
mhpmcounter24: *id001
mhpmcounter25: *id001
mhpmcounter26: *id001
mhpmcounter27: *id001
mhpmcounter28: *id001
mhpmcounter29: *id001
mhpmcounter30: *id001
mhpmcounter31: *id001
=======

mhpmcounter11:
    type: dict
    schema:
        range:
            type: dict
            schema:
                base:
                    type: integer
                    default: 0x00
                    readonly: True
                bound:
                    type: integer
                    default: 0xFFFFFFFFFFFFFFFF
                    readonly: True
                mode:
                    type: string
                    allowed: ['Saturate','Unchanged','Addr']
                    default: 'Unchanged'
                    readonly: True
        is_hardwired:
            type: boolean
            default: False
        hardwired_val:
            type: integer
            default: 0
        implemented:
            type: boolean
            default: True
            readonly: True
    default:
        is_hardwired: False
        hardwired_val: 0

mhpmcounter12:
    type: dict
    schema:
        range:
            type: dict
            schema:
                base:
                    type: integer
                    default: 0x00
                    readonly: True
                bound:
                    type: integer
                    default: 0xFFFFFFFFFFFFFFFF
                    readonly: True
                mode:
                    type: string
                    allowed: ['Saturate','Unchanged','Addr']
                    default: 'Unchanged'
                    readonly: True
        is_hardwired:
            type: boolean
            default: False
        hardwired_val:
            type: integer
            default: 0
        implemented:
            type: boolean
            default: True
            readonly: True
    default:
        is_hardwired: False
        hardwired_val: 0

mhpmcounter13:
    type: dict
    schema:
        range:
            type: dict
            schema:
                base:
                    type: integer
                    default: 0x00
                    readonly: True
                bound:
                    type: integer
                    default: 0xFFFFFFFFFFFFFFFF
                    readonly: True
                mode:
                    type: string
                    allowed: ['Saturate','Unchanged','Addr']
                    default: 'Unchanged'
                    readonly: True
        is_hardwired:
            type: boolean
            default: False
        hardwired_val:
            type: integer
            default: 0
        implemented:
            type: boolean
            default: True
            readonly: True
    default:
        is_hardwired: False
        hardwired_val: 0

mhpmcounter14:
    type: dict
    schema:
        range:
            type: dict
            schema:
                base:
                    type: integer
                    default: 0x00
                    readonly: True
                bound:
                    type: integer
                    default: 0xFFFFFFFFFFFFFFFF
                    readonly: True
                mode:
                    type: string
                    allowed: ['Saturate','Unchanged','Addr']
                    default: 'Unchanged'
                    readonly: True
        is_hardwired:
            type: boolean
            default: False
        hardwired_val:
            type: integer
            default: 0
        implemented:
            type: boolean
            default: True
            readonly: True
    default:
        is_hardwired: False
        hardwired_val: 0

mhpmcounter15:
    type: dict
    schema:
        range:
            type: dict
            schema:
                base:
                    type: integer
                    default: 0x00
                    readonly: True
                bound:
                    type: integer
                    default: 0xFFFFFFFFFFFFFFFF
                    readonly: True
                mode:
                    type: string
                    allowed: ['Saturate','Unchanged','Addr']
                    default: 'Unchanged'
                    readonly: True
        is_hardwired:
            type: boolean
            default: False
        hardwired_val:
            type: integer
            default: 0
        implemented:
            type: boolean
            default: True
            readonly: True
    default:
        is_hardwired: False
        hardwired_val: 0

mhpmcounter16:
    type: dict
    schema:
        range:
            type: dict
            schema:
                base:
                    type: integer
                    default: 0x00
                    readonly: True
                bound:
                    type: integer
                    default: 0xFFFFFFFFFFFFFFFF
                    readonly: True
                mode:
                    type: string
                    allowed: ['Saturate','Unchanged','Addr']
                    default: 'Unchanged'
                    readonly: True
        is_hardwired:
            type: boolean
            default: False
        hardwired_val:
            type: integer
            default: 0
        implemented:
            type: boolean
            default: True
            readonly: True
    default:
        is_hardwired: False
        hardwired_val: 0

mhpmcounter17:
    type: dict
    schema:
        range:
            type: dict
            schema:
                base:
                    type: integer
                    default: 0x00
                    readonly: True
                bound:
                    type: integer
                    default: 0xFFFFFFFFFFFFFFFF
                    readonly: True
                mode:
                    type: string
                    allowed: ['Saturate','Unchanged','Addr']
                    default: 'Unchanged'
                    readonly: True
        is_hardwired:
            type: boolean
            default: False
        hardwired_val:
            type: integer
            default: 0
        implemented:
            type: boolean
            default: True
            readonly: True
    default:
        is_hardwired: False
        hardwired_val: 0

mhpmcounter18:
    type: dict
    schema:
        range:
            type: dict
            schema:
                base:
                    type: integer
                    default: 0x00
                    readonly: True
                bound:
                    type: integer
                    default: 0xFFFFFFFFFFFFFFFF
                    readonly: True
                mode:
                    type: string
                    allowed: ['Saturate','Unchanged','Addr']
                    default: 'Unchanged'
                    readonly: True
        is_hardwired:
            type: boolean
            default: False
        hardwired_val:
            type: integer
            default: 0
        implemented:
            type: boolean
            default: True
            readonly: True
    default:
        is_hardwired: False
        hardwired_val: 0

mhpmcounter19:
    type: dict
    schema:
        range:
            type: dict
            schema:
                base:
                    type: integer
                    default: 0x00
                    readonly: True
                bound:
                    type: integer
                    default: 0xFFFFFFFFFFFFFFFF
                    readonly: True
                mode:
                    type: string
                    allowed: ['Saturate','Unchanged','Addr']
                    default: 'Unchanged'
                    readonly: True
        is_hardwired:
            type: boolean
            default: False
        hardwired_val:
            type: integer
            default: 0
        implemented:
            type: boolean
            default: True
            readonly: True
    default:
        is_hardwired: False
        hardwired_val: 0

mhpmcounter20:
    type: dict
    schema:
        range:
            type: dict
            schema:
                base:
                    type: integer
                    default: 0x00
                    readonly: True
                bound:
                    type: integer
                    default: 0xFFFFFFFFFFFFFFFF
                    readonly: True
                mode:
                    type: string
                    allowed: ['Saturate','Unchanged','Addr']
                    default: 'Unchanged'
                    readonly: True
        is_hardwired:
            type: boolean
            default: False
        hardwired_val:
            type: integer
            default: 0
        implemented:
            type: boolean
            default: True
            readonly: True
    default:
        is_hardwired: False
        hardwired_val: 0

mhpmcounter21:
    type: dict
    schema:
        range:
            type: dict
            schema:
                base:
                    type: integer
                    default: 0x00
                    readonly: True
                bound:
                    type: integer
                    default: 0xFFFFFFFFFFFFFFFF
                    readonly: True
                mode:
                    type: string
                    allowed: ['Saturate','Unchanged','Addr']
                    default: 'Unchanged'
                    readonly: True
        is_hardwired:
            type: boolean
            default: False
        hardwired_val:
            type: integer
            default: 0
        implemented:
            type: boolean
            default: True
            readonly: True
    default:
        is_hardwired: False
        hardwired_val: 0

mhpmcounter22:
    type: dict
    schema:
        range:
            type: dict
            schema:
                base:
                    type: integer
                    default: 0x00
                    readonly: True
                bound:
                    type: integer
                    default: 0xFFFFFFFFFFFFFFFF
                    readonly: True
                mode:
                    type: string
                    allowed: ['Saturate','Unchanged','Addr']
                    default: 'Unchanged'
                    readonly: True
        is_hardwired:
            type: boolean
            default: False
        hardwired_val:
            type: integer
            default: 0
        implemented:
            type: boolean
            default: True
            readonly: True
    default:
        is_hardwired: False
        hardwired_val: 0

mhpmcounter23:
    type: dict
    schema:
        range:
            type: dict
            schema:
                base:
                    type: integer
                    default: 0x00
                    readonly: True
                bound:
                    type: integer
                    default: 0xFFFFFFFFFFFFFFFF
                    readonly: True
                mode:
                    type: string
                    allowed: ['Saturate','Unchanged','Addr']
                    default: 'Unchanged'
                    readonly: True
        is_hardwired:
            type: boolean
            default: False
        hardwired_val:
            type: integer
            default: 0
        implemented:
            type: boolean
            default: True
            readonly: True
    default:
        is_hardwired: False
        hardwired_val: 0

mhpmcounter24:
    type: dict
    schema:
        range:
            type: dict
            schema:
                base:
                    type: integer
                    default: 0x00
                    readonly: True
                bound:
                    type: integer
                    default: 0xFFFFFFFFFFFFFFFF
                    readonly: True
                mode:
                    type: string
                    allowed: ['Saturate','Unchanged','Addr']
                    default: 'Unchanged'
                    readonly: True
        is_hardwired:
            type: boolean
            default: False
        hardwired_val:
            type: integer
            default: 0
        implemented:
            type: boolean
            default: True
            readonly: True
    default:
        is_hardwired: False
        hardwired_val: 0

mhpmcounter25:
    type: dict
    schema:
        range:
            type: dict
            schema:
                base:
                    type: integer
                    default: 0x00
                    readonly: True
                bound:
                    type: integer
                    default: 0xFFFFFFFFFFFFFFFF
                    readonly: True
                mode:
                    type: string
                    allowed: ['Saturate','Unchanged','Addr']
                    default: 'Unchanged'
                    readonly: True
        is_hardwired:
            type: boolean
            default: False
        hardwired_val:
            type: integer
            default: 0
        implemented:
            type: boolean
            default: True
            readonly: True
    default:
        is_hardwired: False
        hardwired_val: 0

mhpmcounter26:
    type: dict
    schema:
        range:
            type: dict
            schema:
                base:
                    type: integer
                    default: 0x00
                    readonly: True
                bound:
                    type: integer
                    default: 0xFFFFFFFFFFFFFFFF
                    readonly: True
                mode:
                    type: string
                    allowed: ['Saturate','Unchanged','Addr']
                    default: 'Unchanged'
                    readonly: True
        is_hardwired:
            type: boolean
            default: False
        hardwired_val:
            type: integer
            default: 0
        implemented:
            type: boolean
            default: True
            readonly: True
    default:
        is_hardwired: False
        hardwired_val: 0

mhpmcounter27:
    type: dict
    schema:
        range:
            type: dict
            schema:
                base:
                    type: integer
                    default: 0x00
                    readonly: True
                bound:
                    type: integer
                    default: 0xFFFFFFFFFFFFFFFF
                    readonly: True
                mode:
                    type: string
                    allowed: ['Saturate','Unchanged','Addr']
                    default: 'Unchanged'
                    readonly: True
        is_hardwired:
            type: boolean
            default: False
        hardwired_val:
            type: integer
            default: 0
        implemented:
            type: boolean
            default: True
            readonly: True
    default:
        is_hardwired: False
        hardwired_val: 0

mhpmcounter28:
    type: dict
    schema:
        range:
            type: dict
            schema:
                base:
                    type: integer
                    default: 0x00
                    readonly: True
                bound:
                    type: integer
                    default: 0xFFFFFFFFFFFFFFFF
                    readonly: True
                mode:
                    type: string
                    allowed: ['Saturate','Unchanged','Addr']
                    default: 'Unchanged'
                    readonly: True
        is_hardwired:
            type: boolean
            default: False
        hardwired_val:
            type: integer
            default: 0
        implemented:
            type: boolean
            default: True
            readonly: True
    default:
        is_hardwired: False
        hardwired_val: 0

mhpmcounter29:
    type: dict
    schema:
        range:
            type: dict
            schema:
                base:
                    type: integer
                    default: 0x00
                    readonly: True
                bound:
                    type: integer
                    default: 0xFFFFFFFFFFFFFFFF
                    readonly: True
                mode:
                    type: string
                    allowed: ['Saturate','Unchanged','Addr']
                    default: 'Unchanged'
                    readonly: True
        is_hardwired:
            type: boolean
            default: False
        hardwired_val:
            type: integer
            default: 0
        implemented:
            type: boolean
            default: True
            readonly: True
    default:
        is_hardwired: False
        hardwired_val: 0

mhpmcounter30:
    type: dict
    schema:
        range:
            type: dict
            schema:
                base:
                    type: integer
                    default: 0x00
                    readonly: True
                bound:
                    type: integer
                    default: 0xFFFFFFFFFFFFFFFF
                    readonly: True
                mode:
                    type: string
                    allowed: ['Saturate','Unchanged','Addr']
                    default: 'Unchanged'
                    readonly: True
        is_hardwired:
            type: boolean
            default: False
        hardwired_val:
            type: integer
            default: 0
        implemented:
            type: boolean
            default: True
            readonly: True
    default:
        is_hardwired: False
        hardwired_val: 0

mhpmcounter31:
    type: dict
    schema:
        range:
            type: dict
            schema:
                base:
                    type: integer
                    default: 0x00
                    readonly: True
                bound:
                    type: integer
                    default: 0xFFFFFFFFFFFFFFFF
                    readonly: True
                mode:
                    type: string
                    allowed: ['Saturate','Unchanged','Addr']
                    default: 'Unchanged'
                    readonly: True
        is_hardwired:
            type: boolean
            default: False
        hardwired_val:
            type: integer
            default: 0
        implemented:
            type: boolean
            default: True
            readonly: True
    default:
        is_hardwired: False
        hardwired_val: 0



# # Platform environment
# # Name of the Target
# USER_TARGET:
#     type: string
#     required: True
# # Directory containing the platform specific headers
# USER_ENV_DIR:
#     type: string
#     required: True
# # Linker script to be used during compilation of test
# USER_LINKER:
#     type: string
#     required: True
# # User defined ABI to be used during compilation
# USER_ABI:
#     type: string
#     required: True
# USER_EXECUTABLE:
#     type: string
#     required: True

# # Execution Enviornment
# RISCV-PREFIX:
#     type: string
#     default: riscv64-unknown-elf-
#     required: True
# USER_SIGN:
#     type: string
#     required: True
# USER_POST_SIM:
#     type: string
#     default: ''
#     required: False
>>>>>>> 32bd5ee5
<|MERGE_RESOLUTION|>--- conflicted
+++ resolved
@@ -108,17 +108,10 @@
 # fields:
 #
 #   - implemented: A boolean value indicating if the *misa* has been implemented or not.
-<<<<<<< HEAD
 #   - MXL: needs to be described as *range-warl-func*
 #       - range:
 #           - rangelist: a list of 2 or 1 element lists which specify the lower and upper bounds of the range of values MXL field can take.(Allowed [1,2,3])
 #           - mode : a string describing one of the *range-update-warl-func*.
-=======
-#   - MXL: needs to be described as *distinct-warl-func* providing a list of 2 bit legal values 
-#       - distinct:
-#           - values: a list of legal values that the MXL field can take.(Allowed [1,2,3])
-#           - mode : a string describing one of the *distinct-update-warl-func*.
->>>>>>> 32bd5ee5
 # 
 #   - Extensions: is described as a *bitmask-warl-func* indicating the valid extensions.
 #       - bitmask:
@@ -132,13 +125,8 @@
 #     misa:
 #      implemented: True
 #      MXL:
-<<<<<<< HEAD
 #          range:
 #              rangelist : [[1, 2]]
-=======
-#          distinct:
-#              values : [1, 2]
->>>>>>> 32bd5ee5
 #              mode  : 'Unchanged'
 #      Extensions:
 #          bitmask:
@@ -179,10 +167,6 @@
                             type: string
                             allowed: ["Unchanged","Nextup","Nextdown","Nearup","Neardown","Largest","Smallest"]
                             default: "Unchanged"
-<<<<<<< HEAD
-=======
-            allowed: ['distinct']
->>>>>>> 32bd5ee5
         Extensions:
             type: dict
             schema:
@@ -365,21 +349,12 @@
 #      XS:
 #          is_hardwired: False
 #      FS:
-<<<<<<< HEAD
 #          range:
 #              rangelist: [[0,3]]
 #              mode: "Unchanged"
 #      MPP:
 #           range:
 #              rangelist: [[0],[3]]
-=======
-#          distinct:
-#              values: [0,1,2,3]
-#              mode: "Unchanged"
-#      MPP:
-#           distinct:
-#              values: [0,3]
->>>>>>> 32bd5ee5
 #              mode: "Unchanged"
 #      SXL:
 #           is_hardwired: False
@@ -430,11 +405,7 @@
                                     max: 3
                         mode:
                             type: string
-<<<<<<< HEAD
                             allowed: ["Unchanged","Nextup","Nextdown","Nearup","Neardown","Largest","Smallest","Addr"]
-=======
-                            allowed: ["Unchanged","Nextup","Nextdown","Nearup","Neardown","Largest","Smallest"]
->>>>>>> 32bd5ee5
                             default: "Unchanged"
         MPP:
             type: dict
@@ -452,11 +423,7 @@
                             check_with: mpp_check
                         mode:
                             type: string
-<<<<<<< HEAD
                             allowed: ["Unchanged","Nextup","Nextdown","Nearup","Neardown","Largest","Smallest","Addr"]
-=======
-                            allowed: ["Unchanged","Nextup","Nextdown","Nearup","Neardown","Largest","Smallest"]
->>>>>>> 32bd5ee5
                             default: "Unchanged"
         SXL:
             type: dict
@@ -626,7 +593,6 @@
 
 ### 
 # **Description**: Specifies the fields of the *mtvec* register.
-<<<<<<< HEAD
 #       - BASE: needs to be described as *range-warl-func* providing two integers specifying the range of legal values.       
 #           - range: (range-warl-func)
 #               - rangelist: a list of 2 or 1 element lists which specify the lower and upper bounds of the disjoint set of values BASE field can take.
@@ -635,20 +601,6 @@
 #           - range: (range-warl-func)
 #               - rangelist: a list of 2 or 1 element lists which specify the lower and upper bounds of the disjoint set of values MODE field can take.(Allowed [0,1])
 #               - mode : A string describing one of the *range-update-warl-func*.
-=======
-#       - BASE: needs to be described as *distinct-warl-func* providing a list of legal values or as a *range-warl-func* providing two integers specifying the range of legal values.       
-#           - range:
-#               - base: An integer indicating the lowest legal value.
-#               - bound: An integer indicating the highest legal value.(less than 2^XLEN-4)
-#               - mode: A string describing one of the *range-update-warl-func*
-#           - distinct:
-#               - values: A list of legal values that the BASE field can take.(all less than 2^XLEN-4)
-#               - mode : A string describing one of the *distinct-update-warl-func*.
-#       - MODE: needs to be described as *distinct-warl-func* providing a list of legal values 
-#           - distinct:
-#               - values: A list of legal values that the MODE field can take.(Allowed [0,1])
-#               - mode : A string describing one of the *distinct-update-warl-func*.
->>>>>>> 32bd5ee5
 # 
 # **Examples**:
 #
@@ -656,21 +608,12 @@
 # 
 #   mtvec:
 #      BASE:
-<<<<<<< HEAD
 #          range:
 #              rangelist: [[1000]]
 #              mode: 'Unchanged'
 #      MODE:
 #           range:
 #              rangelist: [[0,1]]
-=======
-#          distinct:
-#              values: [1000]
-#              mode: 'Unchanged'
-#      MODE:
-#           distinct:
-#              values: [0,1]
->>>>>>> 32bd5ee5
 #              mode: "Unchanged"
 #
 # **Constraints**: 
@@ -688,24 +631,7 @@
                 range:
                     type: dict
                     schema: 
-<<<<<<< HEAD
                         rangelist:
-=======
-                        base:
-                            type: integer
-                        bound:
-                            type: integer
-                        mode:
-                            type: string
-                            allowed: ['Saturate','Unchanged','Addr']
-                            default: 'Unchanged'
-                    check_with: mtveccheck
-                distinct:
-                    type: dict
-                    excludes: ['range']
-                    schema:
-                        values:
->>>>>>> 32bd5ee5
                             type: list
                             schema:
                                 type: list
@@ -714,11 +640,7 @@
                             check_with: mtveccheck
                         mode:
                             type: string
-<<<<<<< HEAD
                             allowed: ["Unchanged","Nextup","Nextdown","Nearup","Neardown","Largest","Smallest","Addr"]
-=======
-                            allowed: ["Unchanged","Nextup","Nextdown","Nearup","Neardown","Largest","Smallest"]
->>>>>>> 32bd5ee5
                             default: "Unchanged"
         MODE:
             type: dict
@@ -735,21 +657,8 @@
                                     max: 2
                         mode:
                             type: string
-<<<<<<< HEAD
                             allowed: ["Unchanged","Nextup","Nextdown","Nearup","Neardown","Largest","Smallest","Addr"]
                             default: "Unchanged"
-=======
-                            allowed: ["Unchanged","Nextup","Nextdown","Nearup","Neardown","Largest","Smallest"]
-                            default: "Unchanged"
-    default:
-        BASE:
-            range:
-                base: 0x00
-                bound: 0xFFFFFFFC
-        MODE:
-            distinct:
-                values: [0]
->>>>>>> 32bd5ee5
 
 ### 
 # **Description**: needs to be described as *bitmask-warl-func* indicating delegatable interrupts
@@ -932,21 +841,11 @@
 #                  legal values allowed
 #
 #       - bitmask:
-<<<<<<< HEAD
 #           - mask  : a XLEN bit wide value in hexa-decimal providing the *mask* field of the *bitmask-warl-func*.
 #           - default : a XLEN bit wide value in hexa-decimal providing the *default* field of the *bitmask-warl-func*.
 #       - range: (range-warl-func)
 #           - rangelist: a list of 2 or 1 element lists which specify the lower and upper bounds of the disjoint set of values mepc can take.
 #           - mode : A string describing one of the *range-update-warl-func*.
-=======
-#           - mask  : a XLEN bit wide value providing the *mask* field of the *bitmask-warl-func*.
-#           - default : a XLEN bit wide value providing the *default* field of the *bitmask-warl-func*.
-#
-#       - range:
-#           - base: An integer indicating the lowest legal value.
-#           - bound: An integer indicating the highest legal value.
-#           - mode: A string describing one of the *range-update-warl-func*
->>>>>>> 32bd5ee5
 # 
 # **Examples**:
 #
@@ -990,19 +889,8 @@
                     check_with: rangecheck 
                 mode:
                     type: string
-<<<<<<< HEAD
                     allowed: ["Unchanged","Nextup","Nextdown","Nearup","Neardown","Largest","Smallest","Addr"]
                     default: "Unchanged"
-=======
-                    allowed: ['Saturate','Unchanged','Addr']
-                    default: 'Unchanged'
-            check_with: rangecheck
-    default:
-        range:
-            base: 0x00
-            bound: 0xFFFFFFFF
-            mode: "Unchanged"
->>>>>>> 32bd5ee5
 
 
 ### 
@@ -1115,30 +1003,9 @@
 #
 # `------------------------------------------------------------------------------------------------------------------------------`
 #
-<<<<<<< HEAD
 mhpmcounter3: &id001
     type: dict
     schema:
-=======
-mhpmcounter3:
-    type: dict
-    schema:
-        range:
-            type: dict
-            schema:
-                base:
-                    type: integer
-                    default: 0x00
-                    readonly: True
-                bound:
-                    type: integer
-                    default: 0xFFFFFFFFFFFFFFFF
-                    readonly: True
-                mode:
-                    type: string
-                    allowed: ['Saturate','Unchanged','Addr']
-                    default: 'Unchanged'
-                    readonly: True
         is_hardwired:
             type: boolean
             default: False
@@ -1152,239 +1019,6 @@
     default:
         is_hardwired: False
         hardwired_val: 0
-
-mhpmcounter4:
-    type: dict
-    schema:
-        range:
-            type: dict
-            schema:
-                base:
-                    type: integer
-                    default: 0x00
-                    readonly: True
-                bound:
-                    type: integer
-                    default: 0xFFFFFFFFFFFFFFFF
-                    readonly: True
-                mode:
-                    type: string
-                    allowed: ['Saturate','Unchanged','Addr']
-                    default: 'Unchanged'
-                    readonly: True
-        is_hardwired:
-            type: boolean
-            default: False
-        hardwired_val:
-            type: integer
-            default: 0
-        implemented:
-            type: boolean
-            default: True
-            readonly: True
-    default:
-        is_hardwired: False
-        hardwired_val: 0
-
-mhpmcounter5:
-    type: dict
-    schema:
-        range:
-            type: dict
-            schema:
-                base:
-                    type: integer
-                    default: 0x00
-                    readonly: True
-                bound:
-                    type: integer
-                    default: 0xFFFFFFFFFFFFFFFF
-                    readonly: True
-                mode:
-                    type: string
-                    allowed: ['Saturate','Unchanged','Addr']
-                    default: 'Unchanged'
-                    readonly: True
-        is_hardwired:
-            type: boolean
-            default: False
-        hardwired_val:
-            type: integer
-            default: 0
-        implemented:
-            type: boolean
-            default: True
-            readonly: True
-    default:
-        is_hardwired: False
-        hardwired_val: 0
-
-mhpmcounter6:
-    type: dict
-    schema:
-        range:
-            type: dict
-            schema:
-                base:
-                    type: integer
-                    default: 0x00
-                    readonly: True
-                bound:
-                    type: integer
-                    default: 0xFFFFFFFFFFFFFFFF
-                    readonly: True
-                mode:
-                    type: string
-                    allowed: ['Saturate','Unchanged','Addr']
-                    default: 'Unchanged'
-                    readonly: True
-        is_hardwired:
-            type: boolean
-            default: False
-        hardwired_val:
-            type: integer
-            default: 0
-        implemented:
-            type: boolean
-            default: True
-            readonly: True
-    default:
-        is_hardwired: False
-        hardwired_val: 0
-
-mhpmcounter7:
-    type: dict
-    schema:
-        range:
-            type: dict
-            schema:
-                base:
-                    type: integer
-                    default: 0x00
-                    readonly: True
-                bound:
-                    type: integer
-                    default: 0xFFFFFFFFFFFFFFFF
-                    readonly: True
-                mode:
-                    type: string
-                    allowed: ['Saturate','Unchanged','Addr']
-                    default: 'Unchanged'
-                    readonly: True
-        is_hardwired:
-            type: boolean
-            default: False
-        hardwired_val:
-            type: integer
-            default: 0
-        implemented:
-            type: boolean
-            default: True
-            readonly: True
-    default:
-        is_hardwired: False
-        hardwired_val: 0
-
-mhpmcounter8:
-    type: dict
-    schema:
-        range:
-            type: dict
-            schema:
-                base:
-                    type: integer
-                    default: 0x00
-                    readonly: True
-                bound:
-                    type: integer
-                    default: 0xFFFFFFFFFFFFFFFF
-                    readonly: True
-                mode:
-                    type: string
-                    allowed: ['Saturate','Unchanged','Addr']
-                    default: 'Unchanged'
-                    readonly: True
-        is_hardwired:
-            type: boolean
-            default: False
-        hardwired_val:
-            type: integer
-            default: 0
-        implemented:
-            type: boolean
-            default: True
-            readonly: True
-    default:
-        is_hardwired: False
-        hardwired_val: 0
-
-mhpmcounter9:
-    type: dict
-    schema:
-        range:
-            type: dict
-            schema:
-                base:
-                    type: integer
-                    default: 0x00
-                    readonly: True
-                bound:
-                    type: integer
-                    default: 0xFFFFFFFFFFFFFFFF
-                    readonly: True
-                mode:
-                    type: string
-                    allowed: ['Saturate','Unchanged','Addr']
-                    default: 'Unchanged'
-                    readonly: True
-        is_hardwired:
-            type: boolean
-            default: False
-        hardwired_val:
-            type: integer
-            default: 0
-        implemented:
-            type: boolean
-            default: True
-            readonly: True
-    default:
-        is_hardwired: False
-        hardwired_val: 0
-
-mhpmcounter10:
-    type: dict
-    schema:
-        range:
-            type: dict
-            schema:
-                base:
-                    type: integer
-                    default: 0x00
-                    readonly: True
-                bound:
-                    type: integer
-                    default: 0xFFFFFFFFFFFFFFFF
-                    readonly: True
-                mode:
-                    type: string
-                    allowed: ['Saturate','Unchanged','Addr']
-                    default: 'Unchanged'
-                    readonly: True
->>>>>>> 32bd5ee5
-        is_hardwired:
-            type: boolean
-            default: False
-        hardwired_val:
-            type: integer
-            default: 0
-        implemented:
-            type: boolean
-            default: True
-            readonly: True
-    default:
-        is_hardwired: False
-        hardwired_val: 0
-<<<<<<< HEAD
 mhpmcounter4: *id001
 mhpmcounter5: *id001
 mhpmcounter6: *id001
@@ -1412,735 +1046,4 @@
 mhpmcounter28: *id001
 mhpmcounter29: *id001
 mhpmcounter30: *id001
-mhpmcounter31: *id001
-=======
-
-mhpmcounter11:
-    type: dict
-    schema:
-        range:
-            type: dict
-            schema:
-                base:
-                    type: integer
-                    default: 0x00
-                    readonly: True
-                bound:
-                    type: integer
-                    default: 0xFFFFFFFFFFFFFFFF
-                    readonly: True
-                mode:
-                    type: string
-                    allowed: ['Saturate','Unchanged','Addr']
-                    default: 'Unchanged'
-                    readonly: True
-        is_hardwired:
-            type: boolean
-            default: False
-        hardwired_val:
-            type: integer
-            default: 0
-        implemented:
-            type: boolean
-            default: True
-            readonly: True
-    default:
-        is_hardwired: False
-        hardwired_val: 0
-
-mhpmcounter12:
-    type: dict
-    schema:
-        range:
-            type: dict
-            schema:
-                base:
-                    type: integer
-                    default: 0x00
-                    readonly: True
-                bound:
-                    type: integer
-                    default: 0xFFFFFFFFFFFFFFFF
-                    readonly: True
-                mode:
-                    type: string
-                    allowed: ['Saturate','Unchanged','Addr']
-                    default: 'Unchanged'
-                    readonly: True
-        is_hardwired:
-            type: boolean
-            default: False
-        hardwired_val:
-            type: integer
-            default: 0
-        implemented:
-            type: boolean
-            default: True
-            readonly: True
-    default:
-        is_hardwired: False
-        hardwired_val: 0
-
-mhpmcounter13:
-    type: dict
-    schema:
-        range:
-            type: dict
-            schema:
-                base:
-                    type: integer
-                    default: 0x00
-                    readonly: True
-                bound:
-                    type: integer
-                    default: 0xFFFFFFFFFFFFFFFF
-                    readonly: True
-                mode:
-                    type: string
-                    allowed: ['Saturate','Unchanged','Addr']
-                    default: 'Unchanged'
-                    readonly: True
-        is_hardwired:
-            type: boolean
-            default: False
-        hardwired_val:
-            type: integer
-            default: 0
-        implemented:
-            type: boolean
-            default: True
-            readonly: True
-    default:
-        is_hardwired: False
-        hardwired_val: 0
-
-mhpmcounter14:
-    type: dict
-    schema:
-        range:
-            type: dict
-            schema:
-                base:
-                    type: integer
-                    default: 0x00
-                    readonly: True
-                bound:
-                    type: integer
-                    default: 0xFFFFFFFFFFFFFFFF
-                    readonly: True
-                mode:
-                    type: string
-                    allowed: ['Saturate','Unchanged','Addr']
-                    default: 'Unchanged'
-                    readonly: True
-        is_hardwired:
-            type: boolean
-            default: False
-        hardwired_val:
-            type: integer
-            default: 0
-        implemented:
-            type: boolean
-            default: True
-            readonly: True
-    default:
-        is_hardwired: False
-        hardwired_val: 0
-
-mhpmcounter15:
-    type: dict
-    schema:
-        range:
-            type: dict
-            schema:
-                base:
-                    type: integer
-                    default: 0x00
-                    readonly: True
-                bound:
-                    type: integer
-                    default: 0xFFFFFFFFFFFFFFFF
-                    readonly: True
-                mode:
-                    type: string
-                    allowed: ['Saturate','Unchanged','Addr']
-                    default: 'Unchanged'
-                    readonly: True
-        is_hardwired:
-            type: boolean
-            default: False
-        hardwired_val:
-            type: integer
-            default: 0
-        implemented:
-            type: boolean
-            default: True
-            readonly: True
-    default:
-        is_hardwired: False
-        hardwired_val: 0
-
-mhpmcounter16:
-    type: dict
-    schema:
-        range:
-            type: dict
-            schema:
-                base:
-                    type: integer
-                    default: 0x00
-                    readonly: True
-                bound:
-                    type: integer
-                    default: 0xFFFFFFFFFFFFFFFF
-                    readonly: True
-                mode:
-                    type: string
-                    allowed: ['Saturate','Unchanged','Addr']
-                    default: 'Unchanged'
-                    readonly: True
-        is_hardwired:
-            type: boolean
-            default: False
-        hardwired_val:
-            type: integer
-            default: 0
-        implemented:
-            type: boolean
-            default: True
-            readonly: True
-    default:
-        is_hardwired: False
-        hardwired_val: 0
-
-mhpmcounter17:
-    type: dict
-    schema:
-        range:
-            type: dict
-            schema:
-                base:
-                    type: integer
-                    default: 0x00
-                    readonly: True
-                bound:
-                    type: integer
-                    default: 0xFFFFFFFFFFFFFFFF
-                    readonly: True
-                mode:
-                    type: string
-                    allowed: ['Saturate','Unchanged','Addr']
-                    default: 'Unchanged'
-                    readonly: True
-        is_hardwired:
-            type: boolean
-            default: False
-        hardwired_val:
-            type: integer
-            default: 0
-        implemented:
-            type: boolean
-            default: True
-            readonly: True
-    default:
-        is_hardwired: False
-        hardwired_val: 0
-
-mhpmcounter18:
-    type: dict
-    schema:
-        range:
-            type: dict
-            schema:
-                base:
-                    type: integer
-                    default: 0x00
-                    readonly: True
-                bound:
-                    type: integer
-                    default: 0xFFFFFFFFFFFFFFFF
-                    readonly: True
-                mode:
-                    type: string
-                    allowed: ['Saturate','Unchanged','Addr']
-                    default: 'Unchanged'
-                    readonly: True
-        is_hardwired:
-            type: boolean
-            default: False
-        hardwired_val:
-            type: integer
-            default: 0
-        implemented:
-            type: boolean
-            default: True
-            readonly: True
-    default:
-        is_hardwired: False
-        hardwired_val: 0
-
-mhpmcounter19:
-    type: dict
-    schema:
-        range:
-            type: dict
-            schema:
-                base:
-                    type: integer
-                    default: 0x00
-                    readonly: True
-                bound:
-                    type: integer
-                    default: 0xFFFFFFFFFFFFFFFF
-                    readonly: True
-                mode:
-                    type: string
-                    allowed: ['Saturate','Unchanged','Addr']
-                    default: 'Unchanged'
-                    readonly: True
-        is_hardwired:
-            type: boolean
-            default: False
-        hardwired_val:
-            type: integer
-            default: 0
-        implemented:
-            type: boolean
-            default: True
-            readonly: True
-    default:
-        is_hardwired: False
-        hardwired_val: 0
-
-mhpmcounter20:
-    type: dict
-    schema:
-        range:
-            type: dict
-            schema:
-                base:
-                    type: integer
-                    default: 0x00
-                    readonly: True
-                bound:
-                    type: integer
-                    default: 0xFFFFFFFFFFFFFFFF
-                    readonly: True
-                mode:
-                    type: string
-                    allowed: ['Saturate','Unchanged','Addr']
-                    default: 'Unchanged'
-                    readonly: True
-        is_hardwired:
-            type: boolean
-            default: False
-        hardwired_val:
-            type: integer
-            default: 0
-        implemented:
-            type: boolean
-            default: True
-            readonly: True
-    default:
-        is_hardwired: False
-        hardwired_val: 0
-
-mhpmcounter21:
-    type: dict
-    schema:
-        range:
-            type: dict
-            schema:
-                base:
-                    type: integer
-                    default: 0x00
-                    readonly: True
-                bound:
-                    type: integer
-                    default: 0xFFFFFFFFFFFFFFFF
-                    readonly: True
-                mode:
-                    type: string
-                    allowed: ['Saturate','Unchanged','Addr']
-                    default: 'Unchanged'
-                    readonly: True
-        is_hardwired:
-            type: boolean
-            default: False
-        hardwired_val:
-            type: integer
-            default: 0
-        implemented:
-            type: boolean
-            default: True
-            readonly: True
-    default:
-        is_hardwired: False
-        hardwired_val: 0
-
-mhpmcounter22:
-    type: dict
-    schema:
-        range:
-            type: dict
-            schema:
-                base:
-                    type: integer
-                    default: 0x00
-                    readonly: True
-                bound:
-                    type: integer
-                    default: 0xFFFFFFFFFFFFFFFF
-                    readonly: True
-                mode:
-                    type: string
-                    allowed: ['Saturate','Unchanged','Addr']
-                    default: 'Unchanged'
-                    readonly: True
-        is_hardwired:
-            type: boolean
-            default: False
-        hardwired_val:
-            type: integer
-            default: 0
-        implemented:
-            type: boolean
-            default: True
-            readonly: True
-    default:
-        is_hardwired: False
-        hardwired_val: 0
-
-mhpmcounter23:
-    type: dict
-    schema:
-        range:
-            type: dict
-            schema:
-                base:
-                    type: integer
-                    default: 0x00
-                    readonly: True
-                bound:
-                    type: integer
-                    default: 0xFFFFFFFFFFFFFFFF
-                    readonly: True
-                mode:
-                    type: string
-                    allowed: ['Saturate','Unchanged','Addr']
-                    default: 'Unchanged'
-                    readonly: True
-        is_hardwired:
-            type: boolean
-            default: False
-        hardwired_val:
-            type: integer
-            default: 0
-        implemented:
-            type: boolean
-            default: True
-            readonly: True
-    default:
-        is_hardwired: False
-        hardwired_val: 0
-
-mhpmcounter24:
-    type: dict
-    schema:
-        range:
-            type: dict
-            schema:
-                base:
-                    type: integer
-                    default: 0x00
-                    readonly: True
-                bound:
-                    type: integer
-                    default: 0xFFFFFFFFFFFFFFFF
-                    readonly: True
-                mode:
-                    type: string
-                    allowed: ['Saturate','Unchanged','Addr']
-                    default: 'Unchanged'
-                    readonly: True
-        is_hardwired:
-            type: boolean
-            default: False
-        hardwired_val:
-            type: integer
-            default: 0
-        implemented:
-            type: boolean
-            default: True
-            readonly: True
-    default:
-        is_hardwired: False
-        hardwired_val: 0
-
-mhpmcounter25:
-    type: dict
-    schema:
-        range:
-            type: dict
-            schema:
-                base:
-                    type: integer
-                    default: 0x00
-                    readonly: True
-                bound:
-                    type: integer
-                    default: 0xFFFFFFFFFFFFFFFF
-                    readonly: True
-                mode:
-                    type: string
-                    allowed: ['Saturate','Unchanged','Addr']
-                    default: 'Unchanged'
-                    readonly: True
-        is_hardwired:
-            type: boolean
-            default: False
-        hardwired_val:
-            type: integer
-            default: 0
-        implemented:
-            type: boolean
-            default: True
-            readonly: True
-    default:
-        is_hardwired: False
-        hardwired_val: 0
-
-mhpmcounter26:
-    type: dict
-    schema:
-        range:
-            type: dict
-            schema:
-                base:
-                    type: integer
-                    default: 0x00
-                    readonly: True
-                bound:
-                    type: integer
-                    default: 0xFFFFFFFFFFFFFFFF
-                    readonly: True
-                mode:
-                    type: string
-                    allowed: ['Saturate','Unchanged','Addr']
-                    default: 'Unchanged'
-                    readonly: True
-        is_hardwired:
-            type: boolean
-            default: False
-        hardwired_val:
-            type: integer
-            default: 0
-        implemented:
-            type: boolean
-            default: True
-            readonly: True
-    default:
-        is_hardwired: False
-        hardwired_val: 0
-
-mhpmcounter27:
-    type: dict
-    schema:
-        range:
-            type: dict
-            schema:
-                base:
-                    type: integer
-                    default: 0x00
-                    readonly: True
-                bound:
-                    type: integer
-                    default: 0xFFFFFFFFFFFFFFFF
-                    readonly: True
-                mode:
-                    type: string
-                    allowed: ['Saturate','Unchanged','Addr']
-                    default: 'Unchanged'
-                    readonly: True
-        is_hardwired:
-            type: boolean
-            default: False
-        hardwired_val:
-            type: integer
-            default: 0
-        implemented:
-            type: boolean
-            default: True
-            readonly: True
-    default:
-        is_hardwired: False
-        hardwired_val: 0
-
-mhpmcounter28:
-    type: dict
-    schema:
-        range:
-            type: dict
-            schema:
-                base:
-                    type: integer
-                    default: 0x00
-                    readonly: True
-                bound:
-                    type: integer
-                    default: 0xFFFFFFFFFFFFFFFF
-                    readonly: True
-                mode:
-                    type: string
-                    allowed: ['Saturate','Unchanged','Addr']
-                    default: 'Unchanged'
-                    readonly: True
-        is_hardwired:
-            type: boolean
-            default: False
-        hardwired_val:
-            type: integer
-            default: 0
-        implemented:
-            type: boolean
-            default: True
-            readonly: True
-    default:
-        is_hardwired: False
-        hardwired_val: 0
-
-mhpmcounter29:
-    type: dict
-    schema:
-        range:
-            type: dict
-            schema:
-                base:
-                    type: integer
-                    default: 0x00
-                    readonly: True
-                bound:
-                    type: integer
-                    default: 0xFFFFFFFFFFFFFFFF
-                    readonly: True
-                mode:
-                    type: string
-                    allowed: ['Saturate','Unchanged','Addr']
-                    default: 'Unchanged'
-                    readonly: True
-        is_hardwired:
-            type: boolean
-            default: False
-        hardwired_val:
-            type: integer
-            default: 0
-        implemented:
-            type: boolean
-            default: True
-            readonly: True
-    default:
-        is_hardwired: False
-        hardwired_val: 0
-
-mhpmcounter30:
-    type: dict
-    schema:
-        range:
-            type: dict
-            schema:
-                base:
-                    type: integer
-                    default: 0x00
-                    readonly: True
-                bound:
-                    type: integer
-                    default: 0xFFFFFFFFFFFFFFFF
-                    readonly: True
-                mode:
-                    type: string
-                    allowed: ['Saturate','Unchanged','Addr']
-                    default: 'Unchanged'
-                    readonly: True
-        is_hardwired:
-            type: boolean
-            default: False
-        hardwired_val:
-            type: integer
-            default: 0
-        implemented:
-            type: boolean
-            default: True
-            readonly: True
-    default:
-        is_hardwired: False
-        hardwired_val: 0
-
-mhpmcounter31:
-    type: dict
-    schema:
-        range:
-            type: dict
-            schema:
-                base:
-                    type: integer
-                    default: 0x00
-                    readonly: True
-                bound:
-                    type: integer
-                    default: 0xFFFFFFFFFFFFFFFF
-                    readonly: True
-                mode:
-                    type: string
-                    allowed: ['Saturate','Unchanged','Addr']
-                    default: 'Unchanged'
-                    readonly: True
-        is_hardwired:
-            type: boolean
-            default: False
-        hardwired_val:
-            type: integer
-            default: 0
-        implemented:
-            type: boolean
-            default: True
-            readonly: True
-    default:
-        is_hardwired: False
-        hardwired_val: 0
-
-
-
-# # Platform environment
-# # Name of the Target
-# USER_TARGET:
-#     type: string
-#     required: True
-# # Directory containing the platform specific headers
-# USER_ENV_DIR:
-#     type: string
-#     required: True
-# # Linker script to be used during compilation of test
-# USER_LINKER:
-#     type: string
-#     required: True
-# # User defined ABI to be used during compilation
-# USER_ABI:
-#     type: string
-#     required: True
-# USER_EXECUTABLE:
-#     type: string
-#     required: True
-
-# # Execution Enviornment
-# RISCV-PREFIX:
-#     type: string
-#     default: riscv64-unknown-elf-
-#     required: True
-# USER_SIGN:
-#     type: string
-#     required: True
-# USER_POST_SIM:
-#     type: string
-#     default: ''
-#     required: False
->>>>>>> 32bd5ee5
+mhpmcounter31: *id001