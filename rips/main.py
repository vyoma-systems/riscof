from cerberus import Validator
import oyaml as yaml
from rips.schemaValidator import *
import common.utils
import logging
import sys
import os
import re


def main():
    # Set up the parser
    parser = common.utils.rips_cmdline_args()
    args = parser.parse_args()

    # Set up the logger
    common.utils.setup_logging(args.verbose)
    logger = logging.getLogger()
    logger.handlers = []
    ch = logging.StreamHandler()
    ch.setFormatter(common.utils.ColoredFormatter())
    logger.addHandler(ch)

    logger.info('Running RIPS Checker on Input file')

    foo = args.input
    schema = args.schema
    """
      Read the input foo (yaml file) and validate with schema for feature values
      and constraints
    """
    inputfile = open(foo, 'r')
    schemafile = open(schema, 'r')
    # Load input YAML file
    logger.info('Loading input file: '+str(foo))
    inp_yaml = yaml.safe_load(inputfile)

    # instantiate validator
    logger.info('Load Schema '+str(schema))
    schema_yaml = yaml.safe_load(schemafile)
    validator = schemaValidator(schema_yaml)
    validator.allow_unknown = True
    normalized = validator.normalized(inp_yaml, schema_yaml)

    # Perform Validation
    logger.info('Initiating Validation')
<<<<<<< HEAD
    valid=validator.validate(inp_yaml)
    
=======
    valid = validator.validate(inp_yaml)
>>>>>>> f432e74a
    # Print out errors
    if valid:
        logger.info('No Syntax errors in Input Yaml. :)')
    else:
        error_list = validator.errors
        logger.error(str(error_list))
        sys.exit(0)

<<<<<<< HEAD
    file_name_split=foo.split('.')
    output_filename=file_name_split[0]+'_checked.'+file_name_split[1]
    outfile=open(output_filename,'w')
=======
    logger.info('Performing Additional Checks')

    file_name_split = foo.split('.')
    output_filename = file_name_split[0]+'_checked.'+file_name_split[1]
    outfile = open(output_filename, 'w')
>>>>>>> f432e74a
    logger.info('Dumping out Normalized Checked YAML: '+output_filename)
    yaml.dump(normalized, outfile, default_flow_style=False, allow_unicode=True)


if __name__ == '__main__':
    main()<|MERGE_RESOLUTION|>--- conflicted
+++ resolved
@@ -44,12 +44,8 @@
 
     # Perform Validation
     logger.info('Initiating Validation')
-<<<<<<< HEAD
     valid=validator.validate(inp_yaml)
     
-=======
-    valid = validator.validate(inp_yaml)
->>>>>>> f432e74a
     # Print out errors
     if valid:
         logger.info('No Syntax errors in Input Yaml. :)')
@@ -58,17 +54,9 @@
         logger.error(str(error_list))
         sys.exit(0)
 
-<<<<<<< HEAD
     file_name_split=foo.split('.')
     output_filename=file_name_split[0]+'_checked.'+file_name_split[1]
     outfile=open(output_filename,'w')
-=======
-    logger.info('Performing Additional Checks')
-
-    file_name_split = foo.split('.')
-    output_filename = file_name_split[0]+'_checked.'+file_name_split[1]
-    outfile = open(output_filename, 'w')
->>>>>>> f432e74a
     logger.info('Dumping out Normalized Checked YAML: '+output_filename)
     yaml.dump(normalized, outfile, default_flow_style=False, allow_unicode=True)
 
