# CHANGELOG

This project adheres to [Semantic Versioning](https://semver.org/spec/v2.0.0.html).

<<<<<<< HEAD
## [1.25.4] - 2023-04-25
- Ensure correct riscof return code when `--no-browser` is used. Fixes #87.
=======
Please note the header `WIP-DEV` is to always remain indicating the changes done on the dev branch.
Only when a release to the main branch is done, the contents of the WIP-DEV are put under a
versioned header while the `WIP-DEV` is left empty

## [WIP-DEV]
- Updating CONTRIBUTING.rst to capture the new git strategy adopted to follow a monthly release
>>>>>>> eac7c9d8

## [1.25.3] - 2023-01-24
- use "make -k" in riscof_model.py template to ensure all test cases run, even after a failure. Fixes #73.

## [1.25.2] - 2022-10-08
- updating paths for docker image and plugins to point to new location

## [1.25.1] - 2022-09-09
- Modified the code to fix the issue #62, which changed the condition to allow flen=64 for D extension tests.

## [1.25.0] - 2022-09-07
- migrated to using riscv-config version 3.2.0+
- modified functions to use the new warl_class from riscv-config-3.2.0+
- modified prod_isa to use riscv-config isa_validator

## [1.24.3] - 2022-08-29
- fix typeo in doc for command related to cloning arch-suites
- bump riscv-config version to be 2.17.0

## [1.24.2] - 2022-07-27
- Fix `riscv_config` dependency version to 2.10.1

## [1.24.1] - 2022-07-19
- Account for the same test to be included with both XLEN variants in the isa generation.
- Add markdown report for coverage statistics.

## [1.24.0] - 2022-05-14
- rename the "master" branch of riscv-arch-test to "main"  

## [1.23.4] - 2022-02-24
- fixed doc dependency on mistune for successful RTD build

## [1.23.3] - 2022-01-27
- Added missing subextensions for B and K specs in ISA generation function.

## [1.23.2] - 2021-11-23
- Fixed report generation for failing tests. Removed HTML table and added manual diff of lines in the report.
- Added no_clean flag to CLI. 

## [1.23.1] - 2021-10-20
- Improved diff reporting in case of Failed tests.
- Added support for f and d exts in model plugin.
- Added checking to ensure that tests with wrong filtering based on ISA are not selected.
- Fixed spelling for opening and arch test command in docs.

## [1.23.0] - 2021-10-14
- Added support for new RVTEST_ISA macro
- Fixed decode error in Command util.

## [1.22.1] - 2021-09-13
- Added return code of 1 on error

## [1.22.0] - 2021-09-10
- Fixed signature alignment to begin and end at 16-byte boundaries for all header templates.

## [1.21.2] - 2021-09-03
- Ported CLI to use click package
- Improved documentation for using plugins.
- Added separate paths for dut and ref artifacts.

## [1.21.1] - 2021-07-24
- Added support for intermediate run start points #1
- --dbfile is added to generate the test-list and then run tests on the target and reference
- --testfile is added to directly run tests on the target and reference (assumes the testlist has been correctly generated)
- --no-ref-run is added so that tests do not run on reference and quit before signature comparison
- --no-dut-run is added so that tests do not run on DUT and quit before signature comparison 
- Added a timestamp comment on the generated database.yaml and testlist.yaml files
- Change FXLEN macro to FLEN #8

## [1.21.0] - 2021-07-21
- Changed CI script from gitlab to github actions
- Removing hosted cgf files
- Removing hosted riscv-test-suite
- Removing hosted database.yaml
- Updated report to capture the version of the riscv-arch-test suite used during run
- Added new cli - 'arch-test' to automatically clone, update and maintain the riscv-arch-test repo
- Using annotated tags for CI releases
- `suite` and `env` are now required cli args
- updated docs 
  - added new sections on commands and inputs. 
  - Revised the installation and riscv-arch-test sections. 
  - Fixed testlist and dbgen usage and formats
  - Cleaned up examples. 
  - Removed testformat spec.
  - Removed section on adding new tests.
  - Adding new doc on available PLUGINS for RISCOF.
  - Fixed links for new repo transition


## [1.20.3] - 2021-06-30
- Updated docs with guide on running riscv-arch-tests with RISCOF

## [1.20.2] - 2021-06-30
- Fixed ISA check typo for 64-bit K extension tests and database.yaml
- Fixed the issue pointed out in #53. Now riscof will through an error if test_list.yaml is empty and will not proceed furthur.

## [1.20.1] - 2021-06-24
- Added env argument to the cli.
- printing versions of isac and confing in log for better debugging
- fixed issues pointed out in #51
- fixed regex conditions for cebreak tests and also updated database
- Updated tests based on latest coverpoints.

## [1.20.0] - 2021-05-30
- work directory is now controlled by user args. Defaults to riscof_work for backward compatibility.
- when filtering we check the config string in the cgf. The config node can have multiple entries. 
  If within an entry multiple conditions are detected, then they are andded to create included_entry. 
  Across all the list of entries in the config list the included_entries are ORed.

## [1.19.0] - 2021-04-24
- Added new rv64i and rv32i tests from arch-test repo
- Added K_unratified tests from arch-test repo
- Addded all relevant coverage files 
- Updated coverage support to pick local coverage files
- Updated setup phase to dump out sail_cSim reference model
- Updated the config.ini and model setup files
- Updated docs

## [1.18.4] - 2021-01-27
- Fixed missing coverage.html during pip installation.

## [1.18.3] - 2021-01-21
- Added support for paths relative to `config.ini` location
- Plugins get the location of `config.ini` directory with the key `config_dir`

## [1.18.2] - 2021-01-14
- Fixed missing files in PYPI package
- Added `physical_addr_sz` field in model_isa.yaml

## [1.18.1] - 2021-01-11
- updated ci to use latest twine
- using api-tokens for twine uploads

## [1.18.0] - 2021-01-11
- updated cli to accept multiple cgf files similar to isac
- doc updates with fixes to broken links
- manifest fixed to include requirements file

## [1.17.2] - 2020-11-10
- doc updates
- added contributing.rst file
- changed version maintenance procedure. Using bumpversion now.

## [1.17.1] - 2020-10-26
- doc fix
- fix passing of cgf from command line to internal variable

## [1.17.0] - 2020-10-26
- Adding coverage support using riscv-isac=0.3.0
- Adding default CGF file in the suite folder
- Re structured tests to be compatible with test-format spec and for coverage analysis
- Updated docs and test-format spec

## [1.16.2] - 2020-08-05
- Removed coverage support and cgf file(will be reintroduced when riscv-isac is released).
- Freeze riscv-config to v2.2.2

## [1.16.1] - 2020-07-20
- Adding docs for rvtest_case condition string syntax.

## [1.16.0] - 2020-06-18
- Adding coverage generation support through spike --log-commits
- CGF file for rv32i for now.
- Also added pipecleaning tests under wip

## [1.15.2] - 2020-05-18
- changed python vrsion to be 3.6 or above. This makes installation of python easy
- update docs with more details on installation and fixed other typos as well.

## [1.15.1] - 2020-04-07
### Added
- doc updates for test-format structure
### Changed
- RVMODEL_BOOT is no longer subsumed within the RVTEST_COMPLIANCE_BEGIN macro


## [1.15.0] - 2020-03-29
### Added
- Supports riscv-config version > 2.0
- Added Test-format spec to the docs
- adding ci for checks on each pull-request. 
### Fixed
- Fixed hyperlink to test-format-spec in new-test sections

## [1.14.1] - 2020-03-25
### Changed
- Changed the command line args to use subparsers and added relevant documentation.


## [1.14.0] - 2020-03-21
### Fixed 
- Migrated C-extension tests to those available on github. This required adding and fixing special
  macros
- C.SWSP test has been fixed to not access regions outside the signature region
- Moved ECALL, EBREAK and MIS-ALIGNED tests to a separate folder. Also their respective TEST_CASE
  conditions have been updated
- Moved Atomic tests to wip folder.
- renamed I-IO.S to I-IO-01.S

## [1.13.4] - 2020-03-18
### Fixed 
- load_yaml function in utils forced to return dict type.

## [1.13.3] - 2020-03-18
### Fixed 
- moved requirements.txt inside riscof

## [1.13.2] - 2020-03-17
### Fixed 
- Removed duplicate env folder.
- Fixed exclusion of env folder in pip package.
- Reduced python package dependencies

## [1.13.1] - 2020-02-26
### Fixed
- shipping the model folder as well
## [1.13.0] - 2020-02-26
### Fixed
- PyPi is now shipped with compressed and atomic tests
- docs have been updated with developer related information
- Shifted to the new test-suite available on github
### Added
- Update docs for : install, macros and usage example
- Setup command has been updated to create sample plugin folder with all collaterals required for
  running RISCOF.
- Added version argument support
- Version is also printed at the begining of each run

## [1.12.0] - 2020-02-10
### Fixed
- RISCOF now checks if the sign dumps are not empty before comparing them.
- Print help when no arguments specified in command line.
### Added
- A Makefile generation utility to avoid plugins re-writing it always.
- Automated adding paths to PYTHONPATH.
- Support for custom suites.

## [1.11.1] - 2019-11-28
### Added
- Update docs for : install, macros and usage example.

## [1.11.0] - 2019-10-23
### Added
- Added support to generate test list only through command line.
- Added support to generate test generate validated YAML files only through command line.
### Fixed
- Fixed path to riscv-config yaml-specs in html report.
- Fixed error in documentation.

## [1.10.0] - 2019-08-12
### Added
- Ported A extension tests to latest spec.
### Fixed
- Fixed logging issue with riscv-config v1.0.2.
- Fixed undefined macro in M extension tests.

## [1.9.0] - 2019-08-07
### Added
- Ported C extension tests to latest spec.

## [1.8.2] - 2019-08-02
### Fixed
- minor doc updates to replace rifle with riscv-config 

## [1.8.1] - 2019-08-02
### Changed
- Changed dependency from rifle to riscv-config.

## [1.8.0] - 2019-08-02
### Changed
- Parallel Execution on models.
- Signature files are mandated to be self.name[:-1]+".signature"

## [1.7.4] - 2019-07-23
### Changed
- Patch to support rifle version 1.1.0

## [1.7.3] - 2019-07-19
### Changed
- bumping rifle to 1.0.3

## [1.7.2] - 2019-07-19
### Fixed
- ci-cd for pdf hosting on gitlab itself

## [1.7.1] - 2019-07-19
### Fixed
- Removed stray text in flow diagram.
- docs for pdf generation.

## [1.7.1] - 2019-07-19
### Fixed
- Removed stray text in flow diagram.
- docs for pdf generation.

## [1.7.0] - 2019-07-19
### Changed
- Uses *rifle* instead of *rips* subpackage.
### Removed
- *rips* module is no longer a subpackage.
- Examples folder removed from the repository.

## [1.6.3] - 2019-07-17
### Fixed
- Fixed setup.py for pypi compatibility.

## [1.6.2] - 2019-07-17
### Added
- MANIFEST.in file added.

### Changed
- `setup.py` modified to add suite properly.
- Package requirements updated appropriately.
- gitlab-cicd to use version-extract.py for generating tags.

### Fixed
- Errors in quickstart documentation.

## [1.6.1] - 2019-07-15
### Added
- Links to yaml specifications in the report.
- Background to the flow picture.
- WIP indication in docs for user features.

## [1.6.0] - 2019-07-12
### Added
- `--setup` option to generate setup files in *pwd*.
- Added support for separate environment files for model and standard macros.
- New model specific macros.

### Changed
- Configuration for riscof is taken through `config.ini` file in the *pwd*.
- Suite directory structure to follow the standard.
- Moved `C` and `A` extension tests to *wip* folder.
- Modified macros into new `RVTEST_` and `RVMODEL_` prefixed macros.
- Macro list for compile now passed as a list instead of `-D` prefixed string.

### Removed
- Clean up of macro definitions to ensure bare minimum and necessary code for testing.


## [1.5.2] - 2019-07-10
### Fixed
- Errors in macro documentation.

### Changed
- Changed macro name prefixes to RVTEST and RVMODEL based on their definitions and functions.

## [1.5.1] - 2019-07-09
### Added
- Html Report Generation.
- Supervisor csrs to schema.
- Documentation update for Supervisor csrs.

### Changed
- Use difflib instead of filecmp for signature comparision.

### Fixed
- Bug fix for mstatus(it is to be treated as a required field).

## [1.5.0] - 2019-07-02
### Added
- External plugin support.

### Changed
- pluginTemplate is now implemented as an ABC.
- Documentation update.

### Removed
- No plugins included in the default package.

## [1.4.1] - 2019-06-28
### Added
- requirements.txt file in docs for sphinx build

### Fixed
- setup.py modified for pypi installation
- README.rst

### Removed
- README.md as this is replaced with README.rst.

## [1.4.0] - 2019-06-27
### Added
- Setup script for PyPI integration.
- A single entry point integrating framework and rips.
- Support for system wide install of the package.
- "Command" class to ensure future extensibility and cross-platform compatibility.
- Support for "RVTEST_SIG*" macros.

### Changed
- Directory structure to encapsulate all modules into one shippable package.
- Ensured python coding practices are followed.
- Modified I and M test suites to confirm to the latest test specifications.

### Removed
- Relative and wildcard imports and stray obsolete portions of code and files.<|MERGE_RESOLUTION|>--- conflicted
+++ resolved
@@ -2,17 +2,13 @@
 
 This project adheres to [Semantic Versioning](https://semver.org/spec/v2.0.0.html).
 
-<<<<<<< HEAD
-## [1.25.4] - 2023-04-25
-- Ensure correct riscof return code when `--no-browser` is used. Fixes #87.
-=======
 Please note the header `WIP-DEV` is to always remain indicating the changes done on the dev branch.
 Only when a release to the main branch is done, the contents of the WIP-DEV are put under a
 versioned header while the `WIP-DEV` is left empty
 
 ## [WIP-DEV]
+- Ensure correct riscof return code when `--no-browser` is used. Fixes #87.
 - Updating CONTRIBUTING.rst to capture the new git strategy adopted to follow a monthly release
->>>>>>> eac7c9d8
 
 ## [1.25.3] - 2023-01-24
 - use "make -k" in riscof_model.py template to ensure all test cases run, even after a failure. Fixes #73.
