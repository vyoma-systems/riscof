--- conflicted
+++ resolved
@@ -2,15 +2,12 @@
 
 This project adheres to [Semantic Versioning](https://semver.org/spec/v2.0.0.html).
 
-<<<<<<< HEAD
-=======
 ## [1.17.0] - 2020-10-26
 - Adding coverage support using riscv-isac=0.3.0
 - Adding default CGF file in the suite folder
 - Re structured tests to be compatible with test-format spec and for coverage analysis
 - Updated docs and test-format spec
 
->>>>>>> 087ff972
 ## [1.16.2] - 2020-08-05
 - Removed coverage support and cgf file(will be reintroduced when riscv-isac is released).
 - Freeze riscv-config to v2.2.2
