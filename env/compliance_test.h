--- conflicted
+++ resolved
@@ -1,61 +1,55 @@
-// RISC-V Compliance Test Header File
-// Copyright (c) 2017, Codasip Ltd. All Rights Reserved.
-// See LICENSE for license details.
-//
-// Description: Common header file for RV32I tests
-
-#ifndef _COMPLIANCE_TEST_H
-#define _COMPLIANCE_TEST_H
-
-#include "riscv_test.h"
-
-//-----------------------------------------------------------------------
-// RV Compliance Macros
-//-----------------------------------------------------------------------
-
-#define RVTEST_ISA(_STR)
-
-#define RV_COMPLIANCE_HALT                                              \
-  RVTEST_PASS                                                           \
-
-#define RV_COMPLIANCE_RV64M                                             \
-    RVTEST_RV64M                                                        \
-
-#define RV_COMPLIANCE_RV32M                                             \
-    RVTEST_RV32M                                                        \
-
-#define RV_COMPLIANCE_RV32U                                             \
-    RVTEST_RV32U                                                        \
-
-#define RV_COMPLIANCE_CODE_BEGIN                                        \
-   RVTEST_CODE_BEGIN                                                    \
-                                                                     
-#define RV_COMPLIANCE_CODE_END                                          \
-    RVTEST_CODE_END                                                     \
-
-#define RV_COMPLIANCE_DATA_BEGIN                                        \
-        RVTEST_DATA_BEGIN                                               \
-
-#define RV_COMPLIANCE_DATA_END                                          \
-        RVTEST_DATA_END                                                 \
-
-#define RVTEST_START                                                    \
-
-<<<<<<< HEAD
-#define RVTEST_PART_START(_PNAME,_COND)                               \
-
-#define RVTEST_PART_END(_PNAME)                                     \
-=======
-#define RVTEST_CASE_START(test_num,conditions)                               \
-
-#define RVTEST_CASE_END(test_num)                                     \
->>>>>>> 1310f3be
-
-#define RVTEST_UPD_SIGNATURE(test_num)                                           \
-  RVTEST_PART_END(test_num)                                            \
-      
-#define RVTEST_PART_RUN(test_num, _STR)           \
-
-#endif
-
-
+// RISC-V Compliance Test Header File
+// Copyright (c) 2017, Codasip Ltd. All Rights Reserved.
+// See LICENSE for license details.
+//
+// Description: Common header file for RV32I tests
+
+#ifndef _COMPLIANCE_TEST_H
+#define _COMPLIANCE_TEST_H
+
+#include "riscv_test.h"
+
+//-----------------------------------------------------------------------
+// RV Compliance Macros
+//-----------------------------------------------------------------------
+
+#define RVTEST_ISA(_STR)
+
+#define RV_COMPLIANCE_HALT                                              \
+  RVTEST_PASS                                                           \
+
+#define RV_COMPLIANCE_RV64M                                             \
+    RVTEST_RV64M                                                        \
+
+#define RV_COMPLIANCE_RV32M                                             \
+    RVTEST_RV32M                                                        \
+
+#define RV_COMPLIANCE_RV32U                                             \
+    RVTEST_RV32U                                                        \
+
+#define RV_COMPLIANCE_CODE_BEGIN                                        \
+   RVTEST_CODE_BEGIN                                                    \
+                                                                     
+#define RV_COMPLIANCE_CODE_END                                          \
+    RVTEST_CODE_END                                                     \
+
+#define RV_COMPLIANCE_DATA_BEGIN                                        \
+        RVTEST_DATA_BEGIN                                               \
+
+#define RV_COMPLIANCE_DATA_END                                          \
+        RVTEST_DATA_END                                                 \
+
+#define RVTEST_START                                                    \
+
+#define RVTEST_CASE_START(test_num,conditions)                               \
+
+#define RVTEST_CASE_END(test_num)                                     \
+
+#define RVTEST_UPD_SIGNATURE(test_num)                                           \
+  RVTEST_PART_END(test_num)                                            \
+      
+#define RVTEST_PART_RUN(test_num, _STR)           \
+
+#endif
+
+